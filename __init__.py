#****************************************************************************
# Copyright (C) 2013 SUNCAT
# This file is distributed under the terms of the
# GNU General Public License. See the file `COPYING'
# in the root directory of the present distribution,
# or http://www.gnu.org/copyleft/gpl.txt .
#****************************************************************************

gitver = 'GITVERSION'
import os

try:
    import espsite
except ImportError:
    print '*** ase-espresso requires a site-specific espsite.py in PYTHONPATH.'
    print '*** You may use the espsite.py.example.* in the svn checkout as templates.'
    raise ImportError
site = espsite.config()

from ase.calculators.general import Calculator
import atexit
import sys, string
import numpy as np
from types import FileType, StringType
from constants import *
from utils import *
from subdirs import *

# ase controlled pw.x's register themselves here, so they can be
# stopped automatically
espresso_calculators = []


class espresso(Calculator):
    """
    ase interface for Quantum Espresso
    """
    def __init__(self,
                 atoms = None,
                 pw = 350.0,
                 dw = None,
                 fw = None,
                 nbands = -10,
                 kpts = (1,1,1),
                 kptshift = (0,0,0),
                 fft_grid = None,   #if specified, set the keywrds nr1, nr2, nr3 in q.e. input [RK]
                 mode = 'ase3',
                 opt_algorithm = 'ase3',
                 nstep = None,
                 constr_tol = None,
                 fmax = 0.05,
                 cell_dynamics = None,
                 press = None, # target pressure
                 dpress = None, # convergence limit towards target pressure
                 cell_factor = None,
                 cell_dofree = None,
                 dontcalcforces = False,
                 nosym = False,
                 noinv = False,
                 nosym_evc = False,
                 no_t_rev = False,
                 xc = 'PBE',
                 beefensemble = False,
                 printensemble = False,
                 psppath = None,
                 spinpol = False,
                 noncollinear = False,
                 spinorbit = False,
                 outdir = None,
                 txt = None,
                 calcstress = False,
                 smearing = 'fd',
                 sigma = 0.1,
                 fix_magmom = False,
                 isolated = None,
                 U = None,
                 J = None,
                 U_alpha = None,
                 U_projection_type = 'atomic',
                 nqx1 = None,
                 nqx2 = None,
                 nqx3 = None,
                 exx_fraction = None,
                 screening_parameter = None,
                 exxdiv_treatment = None,
                 ecutvcut = None,
                 tot_charge = None, # +1 means 1 e missing, -1 means 1 extra e
                 charge = None, # overrides tot_charge (ase 3.7+ compatibility)
                 tot_magnetization = -1, #-1 means unspecified, 'hund' means Hund's rule for each atom
                 occupations = 'smearing', # 'smearing', 'fixed', 'tetrahedra'
                 dipole = {'status':False},
                 field = {'status':False},
                 output = {'disk_io':'default',  # how often espresso writes wavefunctions to disk
                           'avoidio':False,  # will overwrite disk_io parameter if True
                           'removewf':True,
                           'removesave':False,
                           'wf_collect':False},
                 convergence = {'energy':1e-6,
                                'mixing':0.7,
                                'maxsteps':100,
                                'diag':'david'},
                 startingpot = None,
                 startingwfc = None,
                 ion_positions = None,
                 parflags = None,
                 onlycreatepwinp = None, #specify filename to only create pw input
                 single_calculator = True, #if True, only one espresso job will be running
                 procrange = None, #let this espresso calculator run only on a subset of the requested cpus
                 numcalcs = None,  #used / set by multiespresso class
                 alwayscreatenewarrayforforces = True,
                 verbose = 'low',
                 #automatically generated list of parameters
                 #some coincide with ase-style names
                 iprint = None,
                 tstress = None,
                 tprnfor = None,
                 dt = None,
                 lkpoint_dir = None,
                 max_seconds = None,
                 etot_conv_thr = None,
                 forc_conv_thr = None,
                 tefield = None,
                 dipfield = None,
                 lelfield = None,
                 nberrycyc = None,
                 lorbm = None,
                 lberry = None,
                 gdir = None,
                 nppstr = None,
                 nbnd = None,
                 ecutwfc = None,
                 ecutrho = None,
                 ecutfock = None,
                 force_symmorphic = None,
                 use_all_frac = None,
                 one_atom_occupations = None,
                 starting_spin_angle = None,
                 degauss = None,
                 nspin = None,
                 noncolin = None,
                 ecfixed = None,
                 qcutz = None,
                 q2sigma = None,
                 x_gamma_extrapolation = None,
                 lda_plus_u = None,
                 lda_plus_u_kind = None,
                 edir = None,
                 emaxpos = None,
                 eopreg = None,
                 eamp = None,
                 clambda = None,
                 report = None,
                 lspinorb = None,
                 esm_w = None,
                 esm_efield = None,
                 esm_nfit = None,
                 london = None,
                 london_s6 = None,
                 london_rcut = None,
                 xdm = None,
                 xdm_a1 = None,
                 xdm_a2 = None,
                 electron_maxstep = None,
                 scf_must_converge = None,
                 conv_thr = None,
                 adaptive_thr = None,
                 conv_thr_init = None,
                 conv_thr_multi = None,
                 mixing_beta = None,
                 mixing_ndim = None,
                 mixing_fixed_ns = None,
                 ortho_para = None,
                 diago_thr_init = None,
                 diago_cg_maxiter = None,
                 diago_david_ndim = None,
                 diago_full_acc = None,
                 efield = None,
                 tqr = None,
                 remove_rigid_rot = None,
                 tempw = None,
                 tolp = None,
                 delta_t = None,
                 nraise = None,
                 refold_pos = None,
                 upscale = None,
                 bfgs_ndim = None,
                 trust_radius_max = None,
                 trust_radius_min = None,
                 trust_radius_ini = None,
                 w_1 = None,
                 w_2 = None,
                 wmass = None,
                 press_conv_thr = None
                 ):
        """
    Construct an ase-espresso calculator.
    Parameters (with defaults in parentheses):
     atoms (None)
        list of atoms object to be attached to calculator
        atoms.set_calculator can be used instead
     onlycreatepwinp (None)
        if not None but 'filename', create input file 'filename' for pw.x
        but do not run pw.x
        calc.initialize(atoms) will trigger 'filename' to be written
     pw (350.0)
        plane-wave cut-off in eV
     dw (10*pw)
        charge-density cut-off in eV
     fw (None)
        plane-wave cutoff for evaluation of EXX in eV
     nbands (-10)
        number of bands, if negative: -n extra bands
     kpts ( (1,1,1) )
        k-point grid sub-divisions, k-point grid density,
        explicit list of k-points, or simply 'gamma' for gamma-point only.
     kptshift ( (0,0,0) )
        shift of k-point grid
     fft_grid ( None )
        specify tuple of fft grid points (nr1,nr2,nr3) for q.e.
        useful for series of calculations with changing cell size (e.g. lattice constant optimization)
        uses q.e. default if not specified. [RK]
     mode ( 'ase3' )
        relaxation mode:
        - 'ase3': dynamic communication between Quantum Espresso and python
        - 'relax', 'scf', 'nscf': corresponding Quantum Espresso standard modes
     opt_algorithm ( 'ase3' )
        - 'ase3': ase updates coordinates during relaxation
        - 'relax' and other Quantum Espresso standard relaxation modes:
                  Quantum Espresso own algorithms for structural optimization
                  are used
        Obtaining Quantum Espresso with the ase3 relaxation extensions is
        highly recommended, since it allows for using ase's optimizers without
        loosing efficiency:
svn co --username anonymous http://qeforge.qe-forge.org/svn/q-e/branches/espresso-dynpy-beef
     fmax (0.05)
        max force limit for Espresso-internal relaxation (eV/Angstrom)
     constr_tol (None)
        constraint tolerance for Espresso-internal relaxation
     cell_dynamics (None)
        algorithm (e.g. 'BFGS') to be used for Espresso-internal
        unit-cell optimization
     press (None)
        target pressure for such an optimization
     dpress (None)
        convergence limit towards target pressure
     cell_factor (None)
        should be >>1 if unit-cell volume is expected to shrink a lot during
        relaxation (would be more efficient to start with a better guess)
     cell_dofree (None)
        partially fix lattice vectors
     nosym (False)
     noinv (False)
     nosym_evc (False)
     no_t_rev (False)
        turn off corresp. symmetries
     xc ('PBE')
        xc-functional to be used
     beefensemble (False)
        calculate basis energies for ensemble error estimates based on
        the BEEF-vdW functional
     printensemble (False)
        let Espresso itself calculate 2000 ensemble energies
     psppath (None)
        Directory containing the pseudo-potentials or paw-setups to be used.
        The ase-espresso interface expects all pot. files to be of the type
        element.UPF (e.g. H.UPF).
        If None, the directory pointed to be ESP_PSP_PATH is used.
     spinpol (False)
        If True, calculation is spin-polarized
     noncollinear (False)
        Non-collinear magnetism.
     spinorbit (False)
        If True, spin-orbit coupling is considered.
        Make sure to provide j-dependent pseudo-potentials in psppath
        for those elements where spin-orbit coupling is important
     outdir (None)
        directory where Espresso's output is collected,
        default: qe<random>
     txt (None)
        If not None, direct Espresso's output to a different file than
        outdir/log
     calcstress (False)
        If True, calculate stress
     occupations ('smearing')
        Controls how Kohn-Sham states are occupied.
        Possible values: 'smearing', 'fixed' (molecule or insulator),
        or 'tetrahedra'.
     smearing ('fd')
        method for Fermi surface smearing
        - 'fd','Fermi-Dirac': Fermi-Dirac
        - 'mv','Marzari-Vanderbilt': Marzari-Vanderbilt cold smearing
        - 'gauss','gaussian': Gaussian smearing
        - 'mp','Methfessel-Paxton': Methfessel-Paxton
     sigma (0.1)
        smearing width in eV
     tot_charge (None)
        charge the unit cell,
        +1 means 1 e missing, -1 means 1 extra e
     charge (None)
        overrides tot_charge (ase 3.7+ compatibility)
     tot_magnetization (-1)
        Fix total magnetization,
        -1 means unspecified/free,
        'hund' means Hund's rule for each atom
     fix_magmom (False)
        If True, fix total magnetization to current value.
     isolated (None)
        invoke an 'assume_isolated' method for screening long-range interactions
        across 3D supercells, particularly electrostatics.
        Very useful for charged molecules and charged surfaces,
        but also improves convergence wrt. vacuum space for neutral molecules.
        - 'makov-payne', 'mp': only cubic systems.
        - 'dcc': don't use.
        - 'martyna-tuckerman', 'mt': method of choice for molecules, works for any supercell geometry.
        - 'esm': Effective Screening Medium Method for surfaces and interfaces.
     U (None)
        specify Hubbard U values (in eV)
        U can be list: specify U for each atom
        U can be a dictionary ( e.g. U={'Fe':3.5} )
        U values are assigned to angular momentum channels
        according to Espresso's hard-coded defaults
        (i.e. l=2 for transition metals, l=1 for oxygen, etc.)
     J (None)
        specify exchange J values (in eV)
        can be list or dictionary (see U parameter above)
     U_alpha
        U_alpha (in eV)
        can be list or dictionary (see U parameter above)
     U_projection_type ('atomic')
        type of projectors for calculating density matrices in DFT+U schemes
     nqx1, nqx2, nqx3 (all None)
        3D mesh for q=k1-k2 sampling of Fock operator. Can be smaller
        than number of k-points.
     exx_fraction (None)
        Default depends on hybrid functional chosen.
     screening_parameter (0.106)
        Screening parameter for HSE-like functionals.
     exxdiv_treatment (gygi-baldereschi)
        Method to treat Coulomb potential divergence for small q.
     ecutvcut (0)
        Cut-off for above.
     dipole ( {'status':False} )
        If 'status':True, turn on dipole correction; then by default, the
        dipole correction is applied along the z-direction, and the dipole is
        put in the center of the vacuum region (taking periodic boundary
        conditions into account).
        This can be overridden with:
        - 'edir':1, 2, or 3 for x-, y-, or z-direction
        - 'emaxpos':float percentage wrt. unit cell where dip. correction
          potential will be max.
        - 'eopreg':float percentage wrt. unit cell where potential decreases
        - 'eamp':0 (by default) if non-zero overcompensate dipole: i.e. apply
          a field
     output ( {'disk_io':'default',  # how often espresso writes wavefunctions to disk
               'avoidio':False,  # will overwrite disk_io parameter if True
               'removewf':True,
               'removesave':False,
               'wf_collect':False} )
        control how much io is used by espresso;
        'removewf':True means wave functions are deleted in scratch area before
        job is done and data is copied back to submission directory
        'removesave':True means whole .save directory is deleted in scratch area
     convergence ( {'energy':1e-6,
                    'mixing':0.7,
                    'maxsteps':100,
                    'diag':'david'} )
        Electronic convergence criteria and diag. and mixing algorithms.
        Additionally, a preconditioner for the mixing algoritms can be
        specified, e.g. 'mixing_mode':'local-TF' or 'mixing_mode':'TF'.
     startingpot (None)
        By default: 'atomic' (use superposition of atomic orbitals for
        initial guess)
        'file': construct potential from charge-density.dat
        Can be used with load_chg and save_chg methods.
     startingwfc (None)
        By default: 'atomic'.
        Other options: 'atomic+random' or 'random'.
        'file': reload wave functions from other calculations.
        See load_wf and save_wf methods.
     parflags (None)
        Parallelization flags for Quantum Espresso.
        E.g. parflags='-npool 2' will distribute k-points (and spin if
        spin-polarized) over two nodes.
     verbose ('low')
        Can be 'high' or 'low'
        """

        self.outdir= outdir
        self.onlycreatepwinp = onlycreatepwinp
        self.pw = pw
        self.dw = dw
        self.fw = fw
        self.nbands = nbands
        if type(kpts)==float or type(kpts)==int:
            from ase.calculators.calculator import kptdensity2monkhorstpack
            kpts = kptdensity2monkhorstpack(atoms, kpts)
        elif isinstance(kpts, StringType):
            assert kpts == 'gamma'
        else:
            assert len(kpts) == 3
        self.kpts = kpts
        self.kptshift = kptshift
        self.fft_grid = fft_grid #RK
        self.calcmode = mode
        self.opt_algorithm = opt_algorithm
        self.nstep = nstep
        self.constr_tol = constr_tol
        self.fmax = fmax
        self.cell_dynamics = cell_dynamics
        self.press = press
        self.dpress = dpress
        self.cell_factor = cell_factor
        self.cell_dofree = cell_dofree
        self.dontcalcforces = dontcalcforces
        self.nosym = nosym
        self.noinv = noinv
        self.nosym_evc = nosym_evc
        self.no_t_rev = no_t_rev
        self.xc = xc
        self.beefensemble = beefensemble
        self.printensemble = printensemble
        if type(smearing)==str:
            self.smearing = smearing
            self.sigma = sigma
        else:
            self.smearing = smearing[0]
            self.sigma = smearing[1]
        self.spinpol = spinpol
        self.noncollinear = noncollinear
        self.spinorbit = spinorbit
        self.fix_magmom = fix_magmom
        self.isolated = isolated
        if charge is None:
            self.tot_charge = tot_charge
        else:
            self.tot_charge = charge
        self.tot_magnetization = tot_magnetization
        self.occupations = occupations
        self.outdir = outdir
        self.calcstress = calcstress
        self.psppath = psppath
        self.dipole = dipole
        self.field = field
        self.output = output
        self.convergence = convergence
        self.startingpot = startingpot
        self.startingwfc = startingwfc
        self.ion_positions = ion_positions
        self.verbose = verbose
        self.U = U
        self.J = J
        self.U_alpha = U_alpha
        self.U_projection_type = U_projection_type
        self.nqx1 = nqx1
        self.nqx2 = nqx2
        self.nqx3 = nqx3
        self.exx_fraction = exx_fraction
        self.screening_parameter = screening_parameter
        self.exxdiv_treatment = exxdiv_treatment
        self.ecutvcut = ecutvcut
        self.newforcearray = alwayscreatenewarrayforforces
        if parflags is None:
            self.parflags = ''
        else:
            self.parflags = parflags
        self.single_calculator = single_calculator
        self.txt = txt

        self.mypath = os.path.abspath(os.path.dirname(__file__))
        self.writeversion = True

        self.atoms = None
        self.sigma_small = 1e-13
        self.started = False
        self.got_energy = False
        self.only_init = False

        #automatically generated list
        self.iprint = iprint
        self.tstress = tstress
        self.tprnfor = tprnfor
        self.dt = dt
        self.lkpoint_dir = lkpoint_dir
        self.max_seconds = max_seconds
        self.etot_conv_thr = etot_conv_thr
        self.forc_conv_thr = forc_conv_thr
        self.tefield = tefield
        self.dipfield = dipfield
        self.lelfield = lelfield
        self.nberrycyc = nberrycyc
        self.lorbm = lorbm
        self.lberry = lberry
        self.gdir = gdir
        self.nppstr = nppstr
        self.nbnd = nbnd
        self.ecutwfc = ecutwfc
        self.ecutrho = ecutrho
        self.ecutfock = ecutfock
        self.force_symmorphic = force_symmorphic
        self.use_all_frac = use_all_frac
        self.one_atom_occupations = one_atom_occupations
        self.starting_spin_angle = starting_spin_angle
        self.degauss = degauss
        self.nspin = nspin
        self.noncolin = noncolin
        self.ecfixed = ecfixed
        self.qcutz = qcutz
        self.q2sigma = q2sigma
        self.x_gamma_extrapolation = x_gamma_extrapolation
        self.lda_plus_u = lda_plus_u
        self.lda_plus_u_kind = lda_plus_u_kind
        self.edir = edir
        self.emaxpos = emaxpos
        self.eopreg = eopreg
        self.eamp = eamp
        self.clambda = clambda
        self.report = report
        self.lspinorb = lspinorb
        self.esm_w = esm_w
        self.esm_efield = esm_efield
        self.esm_nfit = esm_nfit
        self.london = london
        self.london_s6 = london_s6
        self.london_rcut = london_rcut
        self.xdm = xdm
        self.xdm_a1 = xdm_a1
        self.xdm_a2 = xdm_a2
        self.electron_maxstep = electron_maxstep
        self.scf_must_converge = scf_must_converge
        self.conv_thr = conv_thr
        self.adaptive_thr = adaptive_thr
        self.conv_thr_init = conv_thr_init
        self.conv_thr_multi = conv_thr_multi
        self.mixing_beta = mixing_beta
        self.mixing_ndim = mixing_ndim
        self.mixing_fixed_ns = mixing_fixed_ns
        self.ortho_para = ortho_para
        self.diago_thr_init = diago_thr_init
        self.diago_cg_maxiter = diago_cg_maxiter
        self.diago_david_ndim = diago_david_ndim
        self.diago_full_acc = diago_full_acc
        self.efield = efield
        self.tqr = tqr
        self.remove_rigid_rot = remove_rigid_rot
        self.tempw = tempw
        self.tolp = tolp
        self.delta_t = delta_t
        self.nraise = nraise
        self.refold_pos = refold_pos
        self.upscale = upscale
        self.bfgs_ndim = bfgs_ndim
        self.trust_radius_max = trust_radius_max
        self.trust_radius_min = trust_radius_min
        self.trust_radius_ini = trust_radius_ini
        self.w_1 = w_1
        self.w_2 = w_2
        self.wmass = wmass
        self.press_conv_thr = press_conv_thr


        #give original espresso style input names
        #preference over ase / dacapo - style names
        if ecutwfc is not None:
            self.pw = ecutwfc
        if ecutrho is not None:
            self.dw = ecutwfc
        if nbnd is not None:
            self.nbands = nbnd

        # Variables that cannot be set by inputs
        self.nvalence=None
        self.nel = None
        self.fermi_input = False
        # Auto create variables from input
        self.input_update()

        # Initialize lists of cpu subsets if needed
        if procrange is None:
            self.proclist = False
        else:
            self.proclist = True
            procs = site.procs + []
            procs.sort()
            nprocs = len(procs)
            self.myncpus = nprocs / numcalcs
            i1 = self.myncpus * procrange
            self.mycpus = self.localtmp+'/myprocs%04d.txt' % procrange
            f = open(self.mycpus, 'w')
            for i in range(i1,i1+self.myncpus):
                print >>f, procs[i]
            f.close()

        if atoms is not None:
            atoms.set_calculator(self)


    def input_update(self):
        # Run initialization functions, such that this can be called if variables in espresso are
        #changes using set or directly.

        self.create_outdir() # Create the tmp output folder

        #sdir is the directory the script is run or submitted from
        self.sdir = getsubmitorcurrentdir(site)

        if self.dw is None:
            self.dw = 10. * self.pw
        else:
            assert self.dw >= self.pw

        if self.psppath is None:
            try:
                self.psppath = os.environ['ESP_PSP_PATH']
            except:
                print 'Unable to find pseudopotential path.  Consider setting ESP_PSP_PATH environment variable'
                raise
        if self.dipole is None:
            self.dipole = {'status':False}
        if self.field is None:
            self.field = {'status':False}

        if self.convergence is None:
            self.conv_thr = 1e-6/rydberg
        else:
            if self.convergence.has_key('energy'):
                self.conv_thr = self.convergence['energy']/rydberg
            else:
                self.conv_thr = 1e-6/rydberg

        if self.beefensemble:
            if self.xc.upper().find('BEEF')<0:
                raise KeyError("ensemble-energies only work with xc=BEEF or variants of it!")

        self.started = False
        self.got_energy = False

    def create_outdir(self):
        if self.onlycreatepwinp is None:
            self.localtmp = mklocaltmp(self.outdir, site)
            if not self.txt:
                self.log = self.localtmp+'/log'
            elif self.txt[0]!='/':
                self.log = self.sdir+'/log'
            else:
                self.log = self.txt
            self.scratch = mkscratch(self.localtmp, site)
            if self.output is not None:
                if self.output.has_key('removewf'):
                    removewf = self.output['removewf']
                else:
                    removewf = True
                if self.output.has_key('removesave'):
                    removesave = self.output['removesave']
                else:
                    removesave = False
            else:
                removewf = True
                removesave = False
            atexit.register(cleanup, self.localtmp, self.scratch, removewf, removesave, self, site)
            self.cancalc = True
        else:
            self.pwinp = self.onlycreatepwinp
            self.localtmp=''
            self.cancalc = False


    def set(self,  **kwargs):
        """ Define settings for the Quantum Espresso calculator object after it has been initialized.
        This is done in the following way:

        >> calc = espresso(...)
        >> atoms = set.calculator(calc)
        >> calc.set(xc='BEEF')

        NB: No input validation is made
        """
        for key, value in kwargs.items():
            if key == 'outdir':
                self.create_outdir()
                self.outdir = value
            if key == 'startingpot':
                self.startingpot = value
            if key == 'startingwfc':
                self.startingwfc = value
            if key == 'ion_positions':
                self.ion_positions = value
            if key == 'U_alpha':
                self.U_alpha = value
            if key == 'U':
                self.U = value
            if key == 'U_projection_type':
                self.U_projection_type = value
            if key == 'xc':
                self.xc = value
            if key == 'pw':
                self.pw = value
            if key == 'dw':
                self.dw = value
            if key == 'output':
                self.output = value
            if key == 'convergence':
                self.convergence = value
            if key == 'kpts':
                self.kpts = value
            if key == 'kshift':
                self.kshift = value
            if key == 'fft_grid':   #RK
                self.fft_grid = value
        self.input_update()
        self.recalculate = True

    def __del__(self):
        try:
            self.stop()
        except:
            pass


    def atoms2species(self):
        # Define several properties of the quantum espresso species from the ase atoms object.
        # Takes into account that different spins (or different U etc.) on same kind of
        # chemical elements are considered different species in quantum espresso

        symbols = self.atoms.get_chemical_symbols()
        masses = self.atoms.get_masses()
        magmoms = list(self.atoms.get_initial_magnetic_moments())
        if len(magmoms)<len(symbols):
            magmoms += list(np.zeros(len(symbols)-len(magmoms), np.float))
        pos = self.atoms.get_scaled_positions()

        if self.U is not None:
            if type(self.U)==dict:
                Ulist = np.zeros(len(symbols), np.float)
                for i,s in enumerate(symbols):
                    if self.U.has_key(s):
                        Ulist[i] = self.U[s]
            else:
                Ulist = list(self.U)
                if len(Ulist)<len(symbols):
                    Ulist += list(np.zeros(len(symbols)-len(Ulist), np.float))
        else:
            Ulist = np.zeros(len(symbols), np.float)

        if self.J is not None:
            if type(self.J)==dict:
                Jlist = np.zeros(len(symbols), np.float)
                for i,s in enumerate(symbols):
                    if self.J.has_key(s):
                        Jlist[i] = self.J[s]
            else:
                Jlist = list(self.J)
                if len(Jlist)<len(symbols):
                    Jlist += list(np.zeros(len(symbols)-len(Jlist), np.float))
        else:
            Jlist = np.zeros(len(symbols), np.float)

        if self.U_alpha is not None:
            if type(self.U_alpha)==dict:
                U_alphalist = np.zeros(len(symbols), np.float)
                for i,s in enumerate(symbols):
                    if self.U_alpha.has_key(s):
                        U_alphalist[i] = self.U_alpha[s]
            else:
                U_alphalist = list(self.U_alpha)
                if len(U_alphalist)<len(symbols):
                    U_alphalist += list(np.zeros(len(symbols)-len(U_alphalist), np.float))
        else:
            U_alphalist = np.zeros(len(symbols), np.float)

        self.species = []
        self.specprops = []
        dic = {}
        symcounter = {}
        for s in symbols:
            symcounter[s] = 0
        for i in range(len(symbols)):
            key = symbols[i]+'_m%.14eU%.14eJ%.14eUa%.14e' % (magmoms[i],Ulist[i],Jlist[i],U_alphalist[i])
            if dic.has_key(key):
                self.specprops.append((dic[key][1],pos[i]))
            else:
                symcounter[symbols[i]] += 1
                spec = symbols[i]+str(symcounter[symbols[i]])
                dic[key] = [i,spec]
                self.species.append(spec)
                self.specprops.append((spec,pos[i]))

        self.nspecies = len(self.species)
        self.specdict = {}
        for i,s in dic.values():
            self.specdict[s] = specobj(s = s.strip('0123456789'), #chemical symbol w/o index
                                       mass = masses[i],
                                       magmom = magmoms[i],
                                       U = Ulist[i],
                                       J = Jlist[i],
                                       U_alpha = U_alphalist[i])


    def get_nvalence(self):
        nel = {}
        for x in self.species:
            el = self.specdict[x].s
            #get number of valence electrons from pseudopotential or paw setup
            p = os.popen('egrep -i \'z\ valence|z_valence\' '+self.psppath+'/'+el+'.UPF | tr \'"\' \' \'','r')
            for y in p.readline().split():
                if y[0].isdigit() or y[0]=='.':
                    nel[el] = int(round(float(y)))
                    break
            p.close()
        nvalence = np.zeros(len(self.specprops), np.int)
        for i,x in enumerate(self.specprops):
            nvalence[i] = nel[self.specdict[x[0]].s]
        #if not self.spinpol:
        #    nvalence /= 2
        return nvalence, nel


    def writeinputfile(self, filename='pw.inp', mode=None,
        overridekpts=None, overridekptshift=None, overridenbands=None,
        suppressforcecalc=False, usetetrahedra=False):
        if self.atoms is None:
            raise ValueError, 'no atoms defined'
        if self.cancalc:
            fname = self.localtmp+'/'+filename
            #f = open(self.localtmp+'/pw.inp', 'w')
        else:
            fname = self.pwinp
            #f = open(self.pwinp, 'w')
        f = open(fname, 'w')

        ### &CONTROL ###
        if mode is None:
            if self.calcmode=='ase3':
                print >>f, '&CONTROL\n  calculation=\'relax\',\n  prefix=\'calc\','
            elif self.calcmode=='hund':
                print >>f, '&CONTROL\n  calculation=\'scf\',\n  prefix=\'calc\','
            else:
                print >>f, '&CONTROL\n  calculation=\''+self.calcmode+'\',\n  prefix=\'calc\','
            ionssec = self.calcmode not in ('scf','nscf','bands','hund')
        else:
            print >>f, '&CONTROL\n  calculation=\''+mode+'\',\n  prefix=\'calc\','
            ionssec = mode not in ('scf','nscf','bands','hund')

        if self.nstep != None:
            print >>f, '  nstep='+str(self.nstep)+','

        if self.verbose!='low':
            print >>f, '  verbosity=\''+self.verbose+'\','

        print >>f, '  pseudo_dir=\''+self.psppath+'\','
        print >>f, '  outdir=\'.\','
        efield = (self.field['status']==True)
        dipfield = (self.dipole['status']==True)
        if efield or dipfield:
            print >>f, '  tefield=.true.,'
            if dipfield:
                print >>f, '  dipfield=.true.,'
        if not self.dontcalcforces and not suppressforcecalc:
            print >>f, '  tprnfor=.true.,'
            if self.calcstress:
                print >>f, '  tstress=.true.,'
            if self.output is not None:
                if self.output.has_key('avoidio'):
                    if self.output['avoidio']:
                        self.output['disk_io'] = 'none'
                if self.output.has_key('disk_io'):
                    if self.output['disk_io'] in ['high', 'low', 'none']:
                        print >>f, '  disk_io=\''+self.output['disk_io']+'\','

                if self.output.has_key('wf_collect'):
                    if self.output['wf_collect']:
                        print >>f, '  wf_collect=.true.,'
        if self.opt_algorithm!='ase3' or not self.cancalc:
            # we basically ignore convergence of total energy differences between
            # ionic steps and only consider fmax as in ase
            print >>f, '  etot_conv_thr=1d0,'
            print >>f, '  forc_conv_thr='+num2str(self.fmax/rydberg_over_bohr)+','

        #turn on fifo communication if espsite.py is set up that way
        if hasattr(site, 'fifo'):
            if site.fifo:
                print >>f, '  ase_fifo=.true.,'

# automatically generated parameters
        if self.iprint is not None:
            print >>f, '  iprint='+str(self.iprint)+','
        if self.tstress is not None:
            print >>f, '  tstress='+bool2str(self.tstress)+','
        if self.tprnfor is not None:
            print >>f, '  tprnfor='+bool2str(self.tprnfor)+','
        if self.dt is not None:
            print >>f, '  dt='+num2str(self.dt)+','
        if self.lkpoint_dir is not None:
            print >>f, '  lkpoint_dir='+bool2str(self.lkpoint_dir)+','
        if self.max_seconds is not None:
            print >>f, '  max_seconds='+num2str(self.max_seconds)+','
        if self.etot_conv_thr is not None:
            print >>f, '  etot_conv_thr='+num2str(self.etot_conv_thr)+','
        if self.forc_conv_thr is not None:
            print >>f, '  forc_conv_thr='+num2str(self.forc_conv_thr)+','
        if self.tefield is not None:
            print >>f, '  tefield='+bool2str(self.tefield)+','
        if self.dipfield is not None:
            print >>f, '  dipfield='+bool2str(self.dipfield)+','
        if self.lelfield is not None:
            print >>f, '  lelfield='+bool2str(self.lelfield)+','
        if self.nberrycyc is not None:
            print >>f, '  nberrycyc='+str(self.nberrycyc)+','
        if self.lorbm is not None:
            print >>f, '  lorbm='+bool2str(self.lorbm)+','
        if self.lberry is not None:
            print >>f, '  lberry='+bool2str(self.lberry)+','
        if self.gdir is not None:
            print >>f, '  gdir='+str(self.gdir)+','
        if self.nppstr is not None:
            print >>f, '  nppstr='+str(self.nppstr)+','


        ### &SYSTEM ###
        print >>f, '/\n&SYSTEM\n  ibrav=0,\n  celldm(1)=1.8897261245650618d0,'
        print >>f, '  nat='+str(self.natoms)+','
        self.atoms2species() #self.convertmag2species()
        print >>f, '  ntyp='+str(self.nspecies)+',' #str(len(self.msym))+','
        if self.tot_charge is not None:
            print >>f, '  tot_charge='+num2str(self.tot_charge)+','
        if self.calcmode!='hund':
            inimagscale = 1.0
        else:
            inimagscale = 0.9
        if self.fix_magmom:
            assert self.spinpol
            self.totmag = self.summed_magmoms
            print >>f, '  tot_magnetization='+num2str(self.totmag*inimagscale)+','
        elif self.tot_magnetization != -1:
            if self.tot_magnetization != 'hund':
                self.totmag = self.tot_magnetization
            else:
                from atomic_configs import hundmag
                self.totmag = sum([hundmag(x) for x in self.atoms.get_chemical_symbols()])
            print >>f, '  tot_magnetization='+num2str(self.totmag*inimagscale)+','
        print >>f, '  ecutwfc='+num2str(self.pw/rydberg)+','
        print >>f, '  ecutrho='+num2str(self.dw/rydberg)+','
        if self.fw is not None:
            print >>f, '  ecutfock='+num2str(self.fw/rydberg)+','
        #temporarily (and optionally) change number of bands for nscf calc.
        if overridenbands is not None:
            if self.nbands is None:
                nbandssave = None
            else:
                nbandssave = self.nbands
            self.nbands = overridenbands
        if self.nbands is not None:
            #set number of bands
            if self.nbands>0:
                self.nbnd = int(self.nbands)
            else:
            #if self.nbands is negative create -self.nbands extra bands
                if self.nvalence == None:
                     self.nvalence, self.nel =  self.get_nvalence()
                self.nbnd = int(np.sum(self.nvalence)-self.nbands)
            print >>f, '  nbnd='+str(self.nbnd)+','
        if overridenbands is not None:
            self.nbands = nbandssave
        if usetetrahedra:
            print >>f, '  occupations=\'tetrahedra\','
        else:
            if abs(self.sigma)>1e-13:
                print >>f, '  occupations=\''+self.occupations+'\','
                print >>f, '  smearing=\''+self.smearing+'\','
                print >>f, '  degauss='+num2str(self.sigma/rydberg)+','
            else:
                if self.spinpol:
                    assert self.fix_magmom
                print >>f, '  occupations=\'fixed\','
        if self.spinpol:
            print >>f, '  nspin=2,'
            spcount  = 1
            if self.nel == None:
                self.nvalence, self.nel = self.get_nvalence()
            for species in self.species: # FOLLOW SAME ORDERING ROUTINE AS FOR PSP
                spec = self.specdict[species]
                el = spec.s
                mag = spec.magmom/self.nel[el]
                assert np.abs(mag) <= 1. # magnetization oversaturated!!!
                print >>f, '  starting_magnetization(%d)=%s,' % (spcount,num2str(float(mag)))
                spcount += 1
        elif self.noncollinear:
            print >>f, '  noncolin=.true.,'
            if self.spinorbit:
                print >>f, '  lspinorb=.true.'
            spcount  = 1
            if self.nel == None:
                self.nvalence, self.nel = self.get_nvalence()
            for species in self.species: # FOLLOW SAME ORDERING ROUTINE AS FOR PSP
                spec = self.specdict[species]
                el = spec.s
                mag = spec.magmom/self.nel[el]
                assert np.abs(mag) <= 1. # magnetization oversaturated!!!
                print >>f, '  starting_magnetization(%d)=%s,' % (spcount,num2str(float(mag)))
                spcount += 1
        if self.isolated is not None:
            print >>f, '  assume_isolated=\''+self.isolated+'\','
        print >>f, '  input_dft=\''+self.xc+'\','
        if self.beefensemble:
            print >>f, '  ensemble_energies=.true.,'
            if self.printensemble:
                print >>f, '  print_ensemble_energies=.true.,'
            else:
                print >>f, '  print_ensemble_energies=.false.,'
        edir = 3
        if dipfield:
            try:
                edir = self.dipole['edir']
            except:
                pass
        elif efield:
            try:
                edir = self.field['edir']
            except:
                pass
        if dipfield or efield:
            print >>f, '  edir='+str(edir)+','
        if dipfield:
            if self.dipole.has_key('emaxpos'):
                emaxpos = self.dipole['emaxpos']
            else:
                emaxpos = self.find_max_empty_space(edir)
            if self.dipole.has_key('eopreg'):
                eopreg = self.dipole['eopreg']
            else:
                eopreg = 0.025
            if self.dipole.has_key('eamp'):
                eamp = self.dipole['eamp']
            else:
                eamp = 0.0
            print >>f, '  emaxpos='+num2str(emaxpos)+','
            print >>f, '  eopreg='+num2str(eopreg)+','
            print >>f, '  eamp='+num2str(eamp)+','
        if efield:
            if self.field.has_key('emaxpos'):
                emaxpos = self.field['emaxpos']
            else:
                emaxpos = 0.0
            if self.field.has_key('eopreg'):
                eopreg = self.field['eopreg']
            else:
                eopreg = 0.0
            if self.field.has_key('eamp'):
                eamp = self.field['eamp']
            else:
                eamp = 0.0
            print >>f, '  emaxpos='+num2str(emaxpos)+','
            print >>f, '  eopreg='+num2str(eopreg)+','
            print >>f, '  eamp='+num2str(eamp)+','
        if self.U is not None or self.J is not None or self.U_alpha is not None:
            print >>f, '  lda_plus_u=.true.,'
            if self.J is not None:
                print >>f, '  lda_plus_u_kind=1,'
            else:
                print >>f, '  lda_plus_u_kind=0,'
            print >>f, '  U_projection_type=\"%s\",' % (self.U_projection_type)
            if self.U is not None:
                for i,s in enumerate(self.species):
                    spec = self.specdict[s]
                    el = spec.s
                    Ui = spec.U
                    print >>f, '  Hubbard_U('+str(i+1)+')='+num2str(Ui)+','
            if self.J is not None:
                for i,s in enumerate(self.species):
                    spec = self.specdict[s]
                    el = spec.s
                    Ji = spec.J
                    print >>f, '  Hubbard_J(1,'+str(i+1)+')='+num2str(Ji)+','
            if self.U_alpha is not None:
                for i,s in enumerate(self.species):
                    spec = self.specdict[s]
                    el = spec.s
                    U_alphai = spec.U_alpha
                    print >>f, '  Hubbard_alpha('+str(i+1)+')='+num2str(U_alphai)+','

        if self.nqx1 is not None:
            print >>f, '  nqx1=%d,' % self.nqx1
        if self.nqx2 is not None:
            print >>f, '  nqx2=%d,' % self.nqx2
        if self.nqx3 is not None:
            print >>f, '  nqx3=%d,' % self.nqx3

        if self.exx_fraction is not None:
            print >>f, '  exx_fraction='+num2str(self.exx_fraction)+','
        if self.screening_parameter is not None:
            print >>f, '  screening_parameter='+num2str(self.screening_parameter)+','
        if self.exxdiv_treatment is not None:
            print >>f, '  exxdiv_treatment=\''+self.exxdiv_treatment+'\','
        if self.ecutvcut is not None:
            print >>f, '  ecutvcut='+num2str(self.ecutvcut)+','

        if self.nosym:
            print >>f, '  nosym=.true.,'
        if self.noinv:
            print >>f, '  noinv=.true.,'
        if self.nosym_evc:
            print >>f, '  nosym_evc=.true.,'
        if self.no_t_rev:
            print >>f, '  no_t_rev=.true.,'
        if self.fft_grid is not None:  #RK
            print >>f, '  nr1=%d,' % self.fft_grid[0]
            print >>f, '  nr2=%d,' % self.fft_grid[1]
            print >>f, '  nr3=%d,' % self.fft_grid[2]

# automatically generated parameters
        if self.ecutfock is not None:
            print >>f, '  ecutfock='+num2str(self.ecutfock)+','
        if self.force_symmorphic is not None:
            print >>f, '  force_symmorphic='+bool2str(self.force_symmorphic)+','
        if self.use_all_frac is not None:
            print >>f, '  use_all_frac='+bool2str(self.use_all_frac)+','
        if self.one_atom_occupations is not None:
            print >>f, '  one_atom_occupations='+bool2str(self.one_atom_occupations)+','
        if self.starting_spin_angle is not None:
            print >>f, '  starting_spin_angle='+bool2str(self.starting_spin_angle)+','
        if self.degauss is not None:
            print >>f, '  degauss='+num2str(self.degauss)+','
        if self.nspin is not None:
            print >>f, '  nspin='+str(self.nspin)+','
        if self.noncolin is not None:
            print >>f, '  noncolin='+bool2str(self.noncolin)+','
        if self.ecfixed is not None:
            print >>f, '  ecfixed='+num2str(self.ecfixed)+','
        if self.qcutz is not None:
            print >>f, '  qcutz='+num2str(self.qcutz)+','
        if self.q2sigma is not None:
            print >>f, '  q2sigma='+num2str(self.q2sigma)+','
        if self.x_gamma_extrapolation is not None:
            print >>f, '  x_gamma_extrapolation='+bool2str(self.x_gamma_extrapolation)+','
        if self.lda_plus_u is not None:
            print >>f, '  lda_plus_u='+bool2str(self.lda_plus_u)+','
        if self.lda_plus_u_kind is not None:
            print >>f, '  lda_plus_u_kind='+str(self.lda_plus_u_kind)+','
        if self.edir is not None:
            print >>f, '  edir='+str(self.edir)+','
        if self.emaxpos is not None:
            print >>f, '  emaxpos='+num2str(self.emaxpos)+','
        if self.eopreg is not None:
            print >>f, '  eopreg='+num2str(self.eopreg)+','
        if self.eamp is not None:
            print >>f, '  eamp='+num2str(self.eamp)+','
        if self.clambda is not None:
            print >>f, '  lambda='+num2str(self.clambda)+','
        if self.report is not None:
            print >>f, '  report='+str(self.report)+','
        if self.lspinorb is not None:
            print >>f, '  lspinorb='+bool2str(self.lspinorb)+','
        if self.esm_w is not None:
            print >>f, '  esm_w='+num2str(self.esm_w)+','
        if self.esm_efield is not None:
            print >>f, '  esm_efield='+num2str(self.esm_efield)+','
        if self.esm_nfit is not None:
            print >>f, '  esm_nfit='+str(self.esm_nfit)+','
        if self.london is not None:
            print >>f, '  london='+bool2str(self.london)+','
        if self.london_s6 is not None:
            print >>f, '  london_s6='+num2str(self.london_s6)+','
        if self.london_rcut is not None:
            print >>f, '  london_rcut='+num2str(self.london_rcut)+','
        if self.xdm is not None:
            print >>f, '  xdm='+bool2str(self.xdm)+','
        if self.xdm_a1 is not None:
            print >>f, '  xdm_a1='+num2str(self.xdm_a1)+','
        if self.xdm_a2 is not None:
            print >>f, '  xdm_a2='+num2str(self.xdm_a2)+','


        ### &ELECTRONS ###
        print >>f,'/\n&ELECTRONS'
        try:
            diag = self.convergence['diag']
            print >>f,'  diagonalization=\''+diag+'\','
        except:
            pass

        if self.calcmode!='hund':
            print >>f, '  conv_thr='+num2str(self.conv_thr)+','
        else:
            print >>f, '  conv_thr='+num2str(self.conv_thr*500.)+','
        for x in self.convergence.keys():
            if x=='mixing':
                print >>f, '  mixing_beta='+num2str(self.convergence[x])+','
            elif x=='maxsteps':
                print >>f, '  electron_maxstep='+str(self.convergence[x])+','
            elif x=='nmix':
                print >>f, '  mixing_ndim='+str(self.convergence[x])+','
            elif x=='mixing_mode':
                print >>f, '  mixing_mode=\''+self.convergence[x]+'\','
            elif x=='diago_cg_maxiter':
                print >>f, '  diago_cg_maxiter='+str(self.convergence[x])+','
        if self.startingpot is not None and self.calcmode!='hund':
            print >>f, '  startingpot=\''+self.startingpot+'\','
        if self.startingwfc is not None and self.calcmode!='hund':
            print >>f, '  startingwfc=\''+self.startingwfc+'\','

# automatically generated parameters
        if self.electron_maxstep is not None:
            print >>f, '  electron_maxstep='+str(self.electron_maxstep)+','
        if self.scf_must_converge is not None:
            print >>f, '  scf_must_converge='+bool2str(self.scf_must_converge)+','
        if self.conv_thr is not None:
            print >>f, '  conv_thr='+num2str(self.conv_thr)+','
        if self.adaptive_thr is not None:
            print >>f, '  adaptive_thr='+bool2str(self.adaptive_thr)+','
        if self.conv_thr_init is not None:
            print >>f, '  conv_thr_init='+num2str(self.conv_thr_init)+','
        if self.conv_thr_multi is not None:
            print >>f, '  conv_thr_multi='+num2str(self.conv_thr_multi)+','
        if self.mixing_beta is not None:
            print >>f, '  mixing_beta='+num2str(self.mixing_beta)+','
        if self.mixing_ndim is not None:
            print >>f, '  mixing_ndim='+str(self.mixing_ndim)+','
        if self.mixing_fixed_ns is not None:
            print >>f, '  mixing_fixed_ns='+str(self.mixing_fixed_ns)+','
        if self.ortho_para is not None:
            print >>f, '  ortho_para='+str(self.ortho_para)+','
        if self.diago_thr_init is not None:
            print >>f, '  diago_thr_init='+num2str(self.diago_thr_init)+','
        if self.diago_cg_maxiter is not None:
            print >>f, '  diago_cg_maxiter='+str(self.diago_cg_maxiter)+','
        if self.diago_david_ndim is not None:
            print >>f, '  diago_david_ndim='+str(self.diago_david_ndim)+','
        if self.diago_full_acc is not None:
            print >>f, '  diago_full_acc='+bool2str(self.diago_full_acc)+','
        if self.efield is not None:
            print >>f, '  efield='+num2str(self.efield)+','
        if self.tqr is not None:
            print >>f, '  tqr='+bool2str(self.tqr)+','



        ### &IONS ###
        if self.opt_algorithm=='ase3' or not ionssec:
            simpleconstr,otherconstr = [],[]
        else:
            simpleconstr,otherconstr = convert_constraints(self.atoms)

        if self.opt_algorithm is None:
            self.optdamp = False
        else:
            self.optdamp = (self.opt_algorithm.upper()=='DAMP')
        if self.opt_algorithm is not None and ionssec:
            if len(otherconstr)!=0:
                print >>f, '/\n&IONS\n  ion_dynamics=\'damp\','
                self.optdamp = True
            elif self.cancalc:
                print >>f, '/\n&IONS\n  ion_dynamics=\''+self.opt_algorithm+'\','
            else:
                print >>f, '/\n&IONS\n  ion_dynamics=\'bfgs\','
            if self.ion_positions is not None:
                print >>f, '  ion_positions=\''+self.ion_positions+'\','
        elif self.ion_positions is not None:
            print >>f, '/\n&IONS\n  ion_positions=\''+self.ion_positions+'\','

# automatically generated parameters
        if self.remove_rigid_rot is not None:
            print >>f, '  remove_rigid_rot='+bool2str(self.remove_rigid_rot)+','
        if self.tempw is not None:
            print >>f, '  tempw='+num2str(self.tempw)+','
        if self.tolp is not None:
            print >>f, '  tolp='+num2str(self.tolp)+','
        if self.delta_t is not None:
            print >>f, '  delta_t='+num2str(self.delta_t)+','
        if self.nraise is not None:
            print >>f, '  nraise='+str(self.nraise)+','
        if self.refold_pos is not None:
            print >>f, '  refold_pos='+bool2str(self.refold_pos)+','
        if self.upscale is not None:
            print >>f, '  upscale='+num2str(self.upscale)+','
        if self.bfgs_ndim is not None:
            print >>f, '  bfgs_ndim='+str(self.bfgs_ndim)+','
        if self.trust_radius_max is not None:
            print >>f, '  trust_radius_max='+num2str(self.trust_radius_max)+','
        if self.trust_radius_min is not None:
            print >>f, '  trust_radius_min='+num2str(self.trust_radius_min)+','
        if self.trust_radius_ini is not None:
            print >>f, '  trust_radius_ini='+num2str(self.trust_radius_ini)+','
        if self.w_1 is not None:
            print >>f, '  w_1='+num2str(self.w_1)+','
        if self.w_2 is not None:
            print >>f, '  w_2='+num2str(self.w_2)+','


        ### &CELL ###
        if self.cell_dynamics is not None:
            print >>f, '/\n&CELL\n  cell_dynamics=\''+self.cell_dynamics+'\','
            if self.press is not None:
                print >>f, '  press='+num2str(self.press)+','
            if self.dpress is not None:
                print >>f, '  press_conv_thr='+num2str(self.dpress)+','
            if self.cell_factor is not None:
                print >>f, '  cell_factor='+num2str(self.cell_factor)+','
            if self.cell_dofree is not None:
                print >>f, '  cell_dofree=\''+self.cell_dofree+'\','

# automatically generated parameters
        if self.wmass is not None:
            print >>f, '  wmass='+num2str(self.wmass)+','
        if self.press_conv_thr is not None:
            print >>f, '  press_conv_thr='+num2str(self.press_conv_thr)+','


        ### CELL_PARAMETERS
        print >>f, '/\nCELL_PARAMETERS'
        for i in range(3):
            print >>f, '%21.15fd0 %21.15fd0 %21.15fd0' % tuple(self.atoms.cell[i])

        print >>f, 'ATOMIC_SPECIES'
        for species in self.species:   # PSP ORDERING FOLLOWS SPECIESINDEX
            spec = self.specdict[species]
            print >>f, species, num2str(spec.mass), spec.s+'.UPF'

        print >>f, 'ATOMIC_POSITIONS {crystal}'
        if len(simpleconstr)==0:
            for species, pos in self.specprops:
                print >>f, '%-4s %21.15fd0 %21.15fd0 %21.15fd0' % (species,pos[0],pos[1],pos[2])
        else:
            for i, (species, pos) in enumerate(self.specprops):
                print >>f, '%-4s %21.15fd0 %21.15fd0 %21.15fd0   %d  %d  %d' % (species,pos[0],pos[1],pos[2],simpleconstr[i][0],simpleconstr[i][1],simpleconstr[i][2])

        if len(otherconstr)!=0:
            print >>f, 'CONSTRAINTS'
            if self.constr_tol is None:
                print >>f, len(otherconstr)
            else:
                print >>f, len(otherconstr), num2str(self.constr_tol)
            for x in otherconstr:
                print >>f, x

        if overridekpts is None:
            kp = self.kpts
        else:
            kp = overridekpts
        if kp == 'gamma':
            print >>f, 'K_POINTS Gamma'
        else:
            x = np.shape(kp)
            if len(x)==1:
                print >>f, 'K_POINTS automatic'
                print >>f, kp[0], kp[1], kp[2],
                if overridekptshift is None:
                    print >>f, self.kptshift[0],self.kptshift[1],self.kptshift[2]
                else:
                    print >>f, overridekptshift[0],overridekptshift[1],overridekptshift[2]
            else:
                print >>f, 'K_POINTS crystal'
                print >>f, x[0]
                w = 1./x[0]
                for k in kp:
                    if len(k)==3:
                        print >>f, '%24.15e %24.15e %24.15e %24.15e' % (k[0],k[1],k[2],w)
                    else:
                        print >>f, '%24.15e %24.15e %24.15e %24.15e' % (k[0],k[1],k[2],k[3])

        ### closing PWscf input file ###
        f.close()
        if self.verbose == 'high':
            print '\nPWscf input file %s written\n' % fname

    def set_atoms(self, atoms):
        if self.atoms is None or not self.started:
            self.atoms = atoms.copy()
        else:
            if len(atoms)!=len(self.atoms):
                self.stop()
                self.nvalence = None
                self.nel = None
                self.recalculate = True

            x = atoms.cell-self.atoms.cell
            if np.max(x)>1E-13 or np.min(x)<-1E-13:
                self.stop()
                self.recalculate = True
            if (atoms.get_atomic_numbers()!=self.atoms.get_atomic_numbers()).any():
                self.stop()
                self.nvalence = None
                self.nel = None
                self.recalculate = True
            x = atoms.positions-self.atoms.positions
            if np.max(x)>1E-13 or np.min(x)<-1E-13 or (not self.started and not self.got_energy):
                self.recalculate = True
        self.atoms = atoms.copy()

    def update(self, atoms):
        if self.atoms is None:
            self.set_atoms(atoms)
        x = atoms.cell-self.atoms.cell
        morethanposchange = np.max(x)>1E-13 or np.min(x)<-1E-13 or len(atoms)!=len(self.atoms) \
            or (atoms.get_atomic_numbers()!=self.atoms.get_atomic_numbers()).any()
        x = atoms.positions-self.atoms.positions
        if np.max(x)>1E-13 or np.min(x)<-1E-13 or morethanposchange \
            or (not self.started and not self.got_energy) or self.recalculate:
            self.recalculate = True
            if self.opt_algorithm!='ase3' or self.calcmode in ('scf','nscf') or \
                morethanposchange:
                self.stop()
            self.read(atoms)
        elif self.only_init:
            self.read(atoms)
        else:
            self.atoms = atoms.copy()

    def get_name(self):
        return 'QE-ASE3 interface'

    def get_version(self):
        return '0.1'

    def init_only(self, atoms):
        if self.atoms is None:
            self.set_atoms(atoms)
        x = atoms.positions-self.atoms.positions
        if np.max(x)>1E-13 or np.min(x)<-1E-13 or (not self.started and not self.got_energy) or self.recalculate:
            self.recalculate = True
            if self.opt_algorithm!='ase3':
                self.stop()

            if not self.started:
                self.initialize(atoms)
                self.only_init = True
            elif self.recalculate:
                self.only_init = True
                if self.opt_algorithm == 'ase3':
                    p = atoms.positions
                    self.atoms = atoms.copy()
                    print >>self.cinp, 'G'
                    for x in p:
                        print >>self.cinp, ('%.15e %.15e %.15e' % (x[0],x[1],x[2])).replace('e','d')
                self.cinp.flush()

    def read(self, atoms):
        if self.writeversion:
            self.writeversion = False
            s = open(self.log,'a')
            s.write('  python dir          : '+self.mypath+'\n')
            exedir = os.path.dirname(os.popen('which pw.x').readline())
            s.write('  espresso dir        : '+exedir+'\n')
            s.write('  pseudo dir          : '+self.psppath+'\n')
            s.write('  ase-espresso py git : '+gitver+'\n\n\n')
            s.close()

        if not self.started and not self.only_init:
            fresh = True
            self.initialize(atoms)
        else:
            fresh = False
        if self.recalculate:
            if not fresh and not self.only_init:
                if self.opt_algorithm == 'ase3':
                    p = atoms.positions
                    self.atoms = atoms.copy()
                    print >>self.cinp, 'G'
                    for x in p:
                        print >>self.cinp, ('%.15e %.15e %.15e' % (x[0],x[1],x[2])).replace('e','d')
                self.cinp.flush()
            self.only_init = False
            s = open(self.log,'a')
            a = self.cout.readline()
            s.write(a)
            atom_occ = {}
            while a!='' and a[:17]!='!    total energy' and a[:13]!='     stopping' and a[:20]!='     convergence NOT':
                a = self.cout.readline()
                s.write(a)
                s.flush()

                if a[:19]=='     iteration #  1':
                    while (a!='' and a[:17]!='!    total energy' and a[:13]!='     stopping' and a[:20]!='     convergence NOT' and
                           a[:22]!=' --- exit write_ns ---' ) :
                        a = self.cout.readline()
                        s.write(a)
                        s.flush()
                        if a[:5]=='atom ':
                            atomnum = int(a[8:10])
                            if a[12:25]=='Tr[ns(na)] = ':#'atom    1   Tr[ns(na)] =   1.00000'
                                N0 = float(a[27:35])/2.
                            elif a[12:42]=='Tr[ns(na)] (up, down, total) =':
                                #'   4.20435  1.27943  5.48377'
                                N0 = [float(a[42:52]), float(a[53:62]), float(a[63:71])]
                                N0=N0[-1] # only taking the total occupation
                            atom_occ[atomnum-1]={}
                            atom_occ[atomnum-1][0]=N0
                if a[:39]=='     End of self-consistent calculation':
                    while a!='' and a[:17]!='!    total energy' and a[:13]!='     stopping' and a[:20]!='     convergence NOT':
                        a = self.cout.readline()
                        s.write(a)
                        s.flush()
                        if a[:5]=='atom ':
                            atomnum = int(a[8:10])
                            if a[12:25]=='Tr[ns(na)] = ':#'atom    1   Tr[ns(na)] =   1.00000'
                                Nks = float(a[27:35])/2.
                            elif a[12:42]=='Tr[ns(na)] (up, down, total) =':
                                #'   4.20435  1.27943  5.48377'
                                Nks = [float(a[42:52]), float(a[53:62]), float(a[63:71])]
                                Nks=Nks[-1] # only taking the total occupation
                            atom_occ[atomnum-1]['ks']=Nks
                    break
            if a[:20]=='     convergence NOT':
                self.stop()
                raise RuntimeError, 'scf cycles did not converge\nincrease maximum number of steps and/or decreasing mixing'
            elif a[:13]=='     stopping':
                self.stop()
                self.checkerror()
                #if checkerror shouldn't find an error here,
                #throw this generic error
                raise RuntimeError, 'SCF calculation failed'
            elif a=='' and self.calcmode in ('ase3','relax','scf','vc-relax','vc-md','md'):
                self.checkerror()
                #if checkerror shouldn't find an error here,
                #throw this generic error
                raise RuntimeError, 'SCF calculation failed'
            self.atom_occ = atom_occ
            if self.calcmode in ('ase3','relax','scf','vc-relax','vc-md','md','hund'):
                self.energy_free = float(a.split()[-2])*rydberg
                # get S*T correction (there is none for Marzari-Vanderbilt=Cold smearing)
                if self.occupations=='smearing' and self.calcmode!='hund' and self.smearing[0].upper()!='M' and self.smearing[0].upper()!='C' and not self.optdamp:
                    a = self.cout.readline()
                    s.write(a)
                    exx = False
                    while a[:13]!='     smearing':
                        a = self.cout.readline()
                        s.write(a)
                        if a.find('EXX')>-1:
                            exx = True
                            break
                    if exx:
                        self.ST = 0.0
                        self.energy_zero = self.energy_free
                    else:
                        self.ST = -float(a.split()[-2])*rydberg
                        self.energy_zero = self.energy_free + 0.5*self.ST
                else:
                    self.ST = 0.0
                    self.energy_zero = self.energy_free
            else:
                self.energy_free = None
                self.energy_zero = None

            self.got_energy = True

            a = self.cout.readline()
            s.write(a)
            s.flush()

            if self.calcmode in ('ase3','relax','scf','vc-relax','vc-md','md'):
                if self.opt_algorithm == 'ase3' and self.calcmode != 'scf':
                    sys.stdout.flush()
                    while a[:5]!=' !ASE':
                        a = self.cout.readline()
                        s.write(a)
                        s.flush()
                    self.forces = np.empty((self.natoms,3), np.float)
                    for i in range(self.natoms):
                        self.cout.readline()
                    for i in range(self.natoms):
                        self.forces[i][:] = [float(x) for x in self.cout.readline().split()]
                    self.forces *= rydberg_over_bohr
                else:
                    a = self.cout.readline()
                    s.write(a)
                    if not self.dontcalcforces:
			while a[:11]!='     Forces':
			    a = self.cout.readline()
			    s.write(a)
			    s.flush()
			a = self.cout.readline()
			s.write(a)
			self.forces = np.empty((self.natoms,3), np.float)
			for i in range(self.natoms):
			    a = self.cout.readline()
			    while a.find('force')<0:
				s.write(a)
				a = self.cout.readline()
			    s.write(a)
			    forceinp = a.split()
			    self.forces[i][:] = [float(x) for x in forceinp[len(forceinp)-3:]]
			self.forces *= rydberg_over_bohr
                    else:
                        self.forces = None
            else:
                self.forces = None
            self.recalculate = False
            s.close()
            if self.opt_algorithm != 'ase3':
                self.stop()

            #get final energy and forces for internal QE relaxation run
            if self.calcmode in ('relax','vc-relax','vc-md','md'):
                if self.opt_algorithm == 'ase3':
                    self.stop()
                p = os.popen('grep -n "!    total" '+self.log+' | tail -1','r')
                n = int(p.readline().split(':')[0])-1
                p.close()
                f = open(self.log,'r')
                for i in range(n):
                    f.readline()
                self.energy_free = float(f.readline().split()[-2])*rydberg
                # get S*T correction (there is none for Marzari-Vanderbilt=Cold smearing)
                if self.occupations=='smearing' and self.calcmode!='hund' and self.smearing[0].upper()!='M' and self.smearing[0].upper()!='C' and not self.optdamp:
                    a = f.readline()
                    exx = False
                    while a[:13]!='     smearing':
                        a = f.readline()
                        if a.find('EXX')>-1:
                            exx = True
                            break
                    if exx:
                        self.ST = 0.0
                        self.energy_zero = self.energy_free
                    else:
                        self.ST = -float(a.split()[-2])*rydberg
                        self.energy_zero = self.energy_free + 0.5*self.ST
                else:
                    self.ST = 0.0
                    self.energy_zero = self.energy_free

                if self.U_projection_type == 'atomic' and not self.dontcalcforces:
                        a = f.readline()
                        while a[:11]!='     Forces':
                            a = f.readline()
                        f.readline()
                        self.forces = np.empty((self.natoms,3), np.float)
                        for i in range(self.natoms):
                            a = f.readline()
                            while a.find('force')<0:
                                a = f.readline()
                            forceinp = a.split()
                            self.forces[i][:] = [float(x) for x in forceinp[len(forceinp)-3:]]
                        self.forces *= rydberg_over_bohr
                f.close()

            self.checkerror()


    def initialize(self, atoms):
        """ Create the pw.inp input file and start the calculation.
        If onlycreatepwinp is specified in calculator setup,
        only the input file will be written for manual submission.
        """
        if not self.started:
            self.atoms = atoms.copy()

            self.atoms2species()
            #s = a.get_chemical_symbols()
            #m = a.get_masses()
            #sd = {}
            #for x in zip(s, m):
            #    sd[x[0]] = x[1]
            #k = sd.keys()
            #k.sort()
            #self.species = [(x,sd[x]) for x in k] # UPDATE: NOT COMPATIBLE WITH MAGNETIC PARTS
            #self.nspec = len(self.species)
            self.natoms = len(self.atoms)
            #self.spos = zip(s, a.get_scaled_positions()) # UPDATE to have species indices
            self.check_spinpol()
            self.writeinputfile()
        if self.cancalc:
            self.start()

    def check_spinpol(self):
        mm = self.atoms.get_initial_magnetic_moments()
        sp = mm.any()
        self.summed_magmoms = np.sum(mm)
        if sp:
            if not self.spinpol and not self.noncollinear:
                raise KeyError('Explicitly specify spinpol=True or noncollinear=True for spin-polarized systems')
            elif abs(self.sigma) <= self.sigma_small and not self.fix_magmom:
                raise KeyError('Please use fix_magmom=True for sigma=0.0 eV and spinpol=True. Hopefully this is not an extended system...?')
        else:
            if self.spinpol and abs(self.sigma) <= self.sigma_small:
                self.fix_magmom = True
        if abs(self.sigma) <= self.sigma_small:
            self.occupations = 'fixed'

    def start(self):
        if not self.started:
            if self.single_calculator:
                while len(espresso_calculators)>0:
                    espresso_calculators.pop().stop()
                espresso_calculators.append(self)
            if site.batch:
                cdir = os.getcwd()
                os.chdir(self.localtmp)
                os.system(site.perHostMpiExec+' cp '+self.localtmp+'/pw.inp '+self.scratch)
                if self.calcmode!='hund':
                    if not self.proclist:
                        self.cinp, self.cout = site.do_perProcMpiExec(self.scratch,'pw.x '+self.parflags+' -in pw.inp')
                    else:
                        self.cinp, self.cout, self.cerr = site.do_perSpecProcMpiExec(self.mycpus,self.myncpus,self.scratch,'pw.x '+self.parflags+' -in pw.inp|'+self.mypath+'/espfilter '+str(self.natoms)+' '+self.log+'0')
                else:
                    site.runonly_perProcMpiExec(self.scratch,' pw.x -in pw.inp >>'+self.log)
                    os.system("sed s/occupations.*/occupations=\\'fixed\\',/ <"+self.localtmp+"/pw.inp | sed s/ELECTRONS/ELECTRONS\\\\n\ \ startingwfc=\\'file\\',\\\\n\ \ startingpot=\\'file\\',/ | sed s/conv_thr.*/conv_thr="+num2str(self.conv_thr)+",/ | sed s/tot_magnetization.*/tot_magnetization="+num2str(self.totmag)+",/ >"+self.localtmp+"/pw2.inp")
                    os.system(site.perHostMpiExec+' cp '+self.localtmp+'/pw2.inp '+self.scratch)
                    self.cinp, self.cout = site.do_perProcMpiExec(self.scratch,'pw.x '+self.parflags+' -in pw2.inp')
                os.chdir(cdir)
            else:
                os.system('cp '+self.localtmp+'/pw.inp '+self.scratch)
                if self.calcmode!='hund':
                    self.cinp, self.cout = os.popen2('cd '+self.scratch+' ; '+'pw.x -in pw.inp')
                else:
                    os.system('cd '+self.scratch+' ; '+' pw.x -in pw.inp >>'+self.log)
                    os.system("sed s/occupations.*/occupations=\\'fixed\\',/ <"+self.localtmp+"/pw.inp | sed s/ELECTRONS/ELECTRONS\\\\n\ \ startingwfc=\\'file\\',\\\\n\ \ startingpot=\\'file\\',/ | sed s/conv_thr.*/conv_thr="+num2str(self.conv_thr)+",/ | sed s/tot_magnetization.*/tot_magnetization="+num2str(self.totmag)+",/ >"+self.localtmp+"/pw2.inp")
                    os.system('cp '+self.localtmp+'/pw2.inp '+self.scratch)
                    self.cinp, self.cout = os.popen2('cd '+self.scratch+' ; '+'pw.x -in pw2.inp')

            self.started = True

    def stop(self):
        if self.started:
            if self.opt_algorithm == 'ase3':
                #sending 'Q' to espresso tells it to quit cleanly
                print >>self.cinp, 'Q'
                try:
                    self.cinp.flush()
                except IOError:
                    #espresso may have already shut down, so flush may fail
                    pass
            else:
                self.cinp.flush()
            s = open(self.log,'a')
            a = self.cout.readline()
            s.write(a)
            while a!='':
                a = self.cout.readline()
                s.write(a)
                s.flush()
            s.close()
            self.cinp.close()
            self.cout.close()
            self.started = False


    def topath(self, filename):
        if os.path.isabs(filename):
            return filename
        else:
            return os.path.join(self.sdir,filename)


    def save_output(self, filename='calc.tgz'):
        """
        Save the contents of calc.save directory.
        """
        file = self.topath(filename)
        self.update(self.atoms)
        self.stop()

        os.system('tar czf '+filename+' --directory='+self.scratch+' calc.save')


    def load_output(self, filename='calc.tgz'):
        """
        Restore the contents of previously saved calc.save directory.
        """
        self.stop()
        file = self.topath(filename)

        os.system('tar xzf '+filename+' --directory='+self.scratch)


    def save_flev_output(self, filename='calc.tgz'):
        """
        Save the contents of calc.save directory + Fermi level
        & on-site density matrices (if present).
        """
        file = self.topath(filename)
        self.update(self.atoms)

        ef = self.get_fermi_level()
        f = open(self.scratch+'/calc.save/fermilevel.txt', 'w')
        print >>f, '%.15e\n#Fermi level in eV' % ef
        f.close()

        os.system('tar czf '+filename+' --directory='+self.scratch+' calc.save `find . -name "calc.occup*";find . -name "calc.paw"`')


    def load_flev_output(self, filename='calc.tgz'):
        """
        Restore the contents of previously saved calc.save directory
        + Fermi level & on-site density matrices (if present).
        """
        self.stop()
        file = self.topath(filename)

        os.system('tar xzf '+filename+' --directory='+self.scratch)

        self.fermi_input = True
        f = open(self.scratch+'/calc.save/fermilevel.txt', 'r')
        self.inputfermilevel = float(f.readline())
        f.close()


    def save_chg(self, filename='chg.tgz'):
        """
        Save charge density.
        """
        file = self.topath(filename)
        self.update(self.atoms)
        self.stop()

        os.system('tar czf '+filename+' --directory='+self.scratch+' calc.save/charge-density.dat calc.save/data-file.xml `cd '+self.scratch+';find calc.save -name "spin-polarization.*";find calc.save -name "magnetization.*";find . -name "calc.occup*";find . -name "calc.paw"`')


    def load_chg(self, filename='chg.tgz'):
        """
        Load charge density.
        """
        self.stop()
        file = self.topath(filename)

        os.system('tar xzf '+filename+' --directory='+self.scratch)


    def save_wf(self, filename='wf.tgz'):
        """
        Save wave functions.
        """
        file = self.topath(filename)
        self.update(self.atoms)
        self.stop()

        os.system('tar czf '+filename+' --directory='+self.scratch+' --exclude=calc.save .')


    def load_wf(self, filename='wf.tgz'):
        """
        Load wave functions.
        """
        self.stop()
        file = self.topath(filename)

        os.system('tar xzf '+filename+' --directory='+self.scratch)


    def save_flev_chg(self, filename='chg.tgz'):
        """
        Save charge density and Fermi level.
        Useful for subsequent bandstructure or density of states
        calculations.
        """
        file = self.topath(filename)
        self.update(self.atoms)

        ef = self.get_fermi_level()
        f = open(self.scratch+'/calc.save/fermilevel.txt', 'w')
        print >>f, '%.15e\n#Fermi level in eV' % ef
        f.close()
        os.system('tar czf '+filename+' --directory='+self.scratch+' calc.save/charge-density.dat calc.save/data-file.xml `cd '+self.scratch+';find calc.save -name "spin-polarization.*";find calc.save -name "magnetization.*";find . -name "calc.occup*";find . -name "calc.paw"` calc.save/fermilevel.txt')


    def load_flev_chg(self, filename='efchg.tgz'):
        """
        Load charge density and Fermi level.
        Useful for subsequent bandstructure or density of states
        calculations.
        """
        self.stop()
        file = self.topath(filename)

        os.system('tar xzf '+filename+' --directory='+self.scratch)
        self.fermi_input = True
        f = open(self.scratch+'/calc.save/fermilevel.txt', 'r')
        self.inputfermilevel = float(f.readline())
        f.close()


    def get_final_structure(self):
        """
        returns Atoms object according to a structure
        optimized internally by quantum espresso
        """
        from ase import Atoms

        self.stop()

        p = os.popen('grep -n Giannozzi '+self.log+'| tail -1','r')
        n = int(p.readline().split()[0].strip(':'))
        p.close()

        s = open(self.log,'r')
        #skip over previous runs in log in case the current log has been
        #appended to old ones
        for i in range(n):
            s.readline()

        a = s.readline()
        while a[:11]!='     celldm':
            a = s.readline()
        alat = float(a.split()[1])/1.889726
        a = s.readline()
        while a[:12]!='     crystal':
            a = s.readline()
        cell = []
        for i in range(3):
            cell.append([float(x) for x in s.readline().split()[3:6]])
        cell = np.array(cell)
        a = s.readline()
        while a[:12]!='     site n.':
            a = s.readline()
        pos = []
        syms = ''
        y = s.readline().split()
        while len(y)>0:
            nf = len(y)
            pos.append([float(x) for x in y[nf-4:nf-1]])
            syms += y[1].strip('0123456789')
            y = s.readline().split()
        pos = np.array(pos)*alat
        natoms = len(pos)

        #create atoms object with coordinates and unit cell
        #as specified in the initial ionic step in log
        atoms = Atoms(syms, pos, cell=cell*alat, pbc=(1,1,1))

        coord = 'angstrom)'
        a = s.readline()
        while a!='':
            while a[:7]!='CELL_PA' and a[:7]!='ATOMIC_' and a!='':
                a = s.readline()
            if a=='':
                break
            if a[0]=='A':
                coord = a.split('(')[-1]
                for i in range(natoms):
                    pos[i][:] = s.readline().split()[1:4]
            else:
                for i in range(3):
                    cell[i][:] = s.readline().split()
            a = s.readline()

        atoms.set_cell(cell*alat, scale_atoms=False)

        if coord=='alat)':
            atoms.set_positions(pos*alat)
        elif coord=='bohr)':
            atoms.set_positions(pos*bohr)
        elif coord=='angstrom)':
            atoms.set_positions(pos)
        else:
            atoms.set_scaled_positions(pos)

        return atoms

    def get_potential_energy(self, atoms=None, force_consistent=False):
        self.update(atoms)
        if force_consistent:
            return self.energy_free
        else:
            return self.energy_zero

    def get_nonselfconsistent_energies(self, type='beefvdw'):
        #assert self.xc is 'BEEF'
        self.stop()
        p = os.popen('grep -32 "BEEF-vdW xc energy contributions" '+self.log+' | tail -32','r')
        s = p.readlines()
        p.close()
        xc = np.array([])
        for i, l in enumerate(s):
            l_ = float(l.split(":")[-1]) * rydberg
            xc = np.append(xc, l_)
        assert len(xc) == 32
        return xc

    def get_xc_functional(self):
        return self.xc

    def get_final_stress(self):
        """
        returns 3x3 stress tensor after an internal
        unit cell relaxation in quantum espresso
        (also works for calcstress=True)
        """

        self.stop()

        p = os.popen('grep -3 "total   stress" '+self.log+' | tail -3','r')
        s = p.readlines()
        p.close()

        if len(s)!=3:
            raise RuntimeError, 'stress was not calculated\nconsider specifying calcstress or running a unit cell relaxation'

        stress = np.empty((3,3), np.float)
        for i in range(3):
            stress[i][:] = [float(x) for x in s[i].split()[:3]]

        return stress * rydberg/bohr**3


    def get_stress(self, dummyself=None):
        """ returns stress tensor in Voigt notation """
        if self.calcstress:
            # ASE convention for the stress tensor appears to differ
            # from the PWscf one by a factor of -1
            stress = -1.0 * self.get_final_stress()
            # converting to Voigt notation as expected by ASE
            stress = np.array([stress[0, 0], stress[1, 1], stress[2, 2],
                               stress[1, 2], stress[0, 2], stress[0, 1]])
            return stress
        else:
            raise NotImplementedError

    def get_magnetization(self):
        """
        Returns total and absolute magnetization after SCF run.
        Units are Bohr magnetons per unit cell, directly read PWscf log.
        Returns (0,0) if no magnetization is found in log.
        """
        p1 = os.popen('grep "total magnetization" '+self.log+' | tail -1','r')
        s1 = p1.readlines()
        p1.close()
        p2 = os.popen('grep "absolute magnetization" '+self.log+' | tail -1','r')
        s2 = p2.readlines()
        p2.close()

        if len(s1) == 0:
            assert len(s2) == 0
            return (0,0)
        else:
            assert len(s1) == 1
            assert len(s2) == 1
            s1_ = s1[0].split("=")[-1]
            totmag = float(s1_.split("Bohr")[0])
            s2_ = s2[0].split("=")[-1]
            absmag = float(s2_.split("Bohr")[0])
            return(totmag, absmag)

    def get_smearing_contribution(self):
        return self.ST

    def checkerror(self):
        p = os.popen('grep -n Giannozzi '+self.log+' | tail -1','r')
        try:
            n = int(p.readline().split()[0].strip(':'))
        except:
            raise RuntimeError, 'Espresso executable doesn\'t seem to have been started.'
        p.close()

        p = os.popen(('tail -n +%d ' % n)+self.log+' | grep -n %%%%%%%%%%%%%%%% |tail -2','r')
        s = p.readlines()
        p.close()

        if len(s)<2:
            return

        a = int(s[0].split()[0].strip(':'))+1
        b = int(s[1].split()[0].strip(':'))-a

        if b<1:
            return

        p = os.popen(('tail -n +%d ' % (a+n-1))+self.log+('|head -%d' % b),'r')
        err = p.readlines()
        p.close()

        if err[0].lower().find('error')<0:
            return

        msg = ''
        for e in err:
            msg += e
        raise RuntimeError, msg[:len(msg)-1]

    def relax_cell_and_atoms(self,
            cell_dynamics='bfgs', # {'none', 'sd', 'damp-pr', 'damp-w', 'bfgs'}
            opt_algorithm='bfgs', # {'bfgs', 'damp'}
            cell_factor=1.2,
            cell_dofree=None,
            fmax=None,
            press=None,
            dpress=None
            ):
        """
        Simultaneously relax unit cell and atoms using Espresso's internal
        relaxation routines.
        fmax,press are convergence limits and dpress is the convergence
        criterion wrt. reaching the target pressure press
        atoms.get_potential_energy() will yield the final energy,
        but to obtain the structure use
        relaxed_atoms = calc.get_final_structure()
        If you want to continue calculations in relax_atoms, use
        relaxed_atoms.set_calculator(some_espresso_calculator)
        """
        self.stop()
        oldmode = self.calcmode
        oldalgo = self.opt_algorithm
        oldcell = self.cell_dynamics
        oldfactor = self.cell_factor
        oldfree = self.cell_dofree
        self.cell_dynamics=cell_dynamics
        self.opt_algorithm=opt_algorithm
        self.cell_factor=cell_factor
        self.cell_dofree = cell_dofree
        oldfmax = self.fmax
        oldpress = self.press
        olddpress = self.dpress

        if fmax is not None:
            self.fmax = fmax
        if press is not None:
            self.press = press
        if dpress is not None:
            self.dpress = dpress
        self.calcmode='vc-relax'
        self.recalculate=True
        self.read(self.atoms)
        self.calcmode = oldmode
        self.opt_algorithm = oldalgo
        self.cell_dynamics = oldcell
        self.cell_factor = oldfactor
        self.cell_dofree = oldfree
        self.fmax = oldfmax
        self.press = oldpress
        self.dpress = olddpress

    def relax_atoms(self,
            opt_algorithm='bfgs', # {'bfgs', 'damp'}
            fmax=None
            ):
        """
        Relax atoms using Espresso's internal relaxation routines.
        fmax is the force convergence limit
        atoms.get_potential_energy() will yield the final energy,
        but to obtain the structure use
        relaxed_atoms = calc.get_final_structure()
        If you want to continue calculations in relax_atoms, use
        relaxed_atoms.set_calculator(some_espresso_calculator)
        """
        self.stop()
        oldmode = self.calcmode
        oldalgo = self.opt_algorithm
        self.opt_algorithm=opt_algorithm
        oldfmax = self.fmax

        self.calcmode='relax'
        if fmax is not None:
            self.fmax = fmax
        self.recalculate=True
        self.read(self.atoms)
        self.calcmode = oldmode
        self.opt_algorithm = oldalgo
        self.fmax = oldfmax


    #runs one of the .x binaries of the espresso suite
    #inp is expected to be in self.localtmp
    #log will be created in self.localtmp
    def run_espressox(self, binary, inp, log=None, piperead=False,
        parallel=True):
        if log is None:
            ll = ''
        else:
            ll = ' >>'+self.localtmp+'/'+log
        if site.batch and parallel:
            cdir = os.getcwd()
            os.chdir(self.localtmp)
            os.system(site.perHostMpiExec+' cp '+self.localtmp+'/'+inp+' '+self.scratch)
            if piperead:
                p = site.do_perProcMpiExec_outputonly(self.scratch, binary+' '+self.parflags+' -in '+inp+ll)
            else:
                site.runonly_perProcMpiExec(self.scratch, binary+' '+self.parflags+' -in '+inp+ll)
            os.chdir(cdir)
        else:
            os.system('cp '+self.localtmp+'/'+inp+' '+self.scratch)
            if piperead:
                p = os.popen('cd '+self.scratch+' ; '+binary+' -in '+inp+ll)
            else:
                os.system('cd '+self.scratch+' ; '+binary+' -in '+inp+ll)
        if piperead:
            return p

    def run_ppx(self, inp, log=None, inputpp=[], plot=[],
        output_format=5, iflag=3, piperead=False, parallel=True):
        if self.output.has_key('disk_io'):
            if self.output['disk_io'] == 'none':
                print "run_ppx requires output['disk_io'] to be at least 'low' and avoidio=False"
        self.stop()
        f = open(self.localtmp+'/'+inp, 'w')
        print >>f, '&INPUTPP\n  prefix=\'calc\',\n  outdir=\'.\','
        for a,b in inputpp:
            if type(b)==float:
                c = num2str(b)
            elif type(b)==str:
                c = "'"+b+"'"
            else:
                c = str(b)
            print >>f, '  '+a+'='+c+','
        print >>f, '/'
        print >>f, '&PLOT\n  iflag=%d,\n  output_format=%d,' % (iflag,output_format)
        for a,b in plot:
            if type(b)==float:
                c = num2str(b)
            elif type(b)==str:
                c = "'"+b+"'"
            else:
                c = str(b)
            print >>f, '  '+a+'='+c+','
        print >>f, '/'
        f.close()

        if piperead:
            return self.run_espressox('pp.x', inp, log=log,
                piperead=piperead, parallel=parallel)
        else:
            self.run_espressox('pp.x', inp, log=log, parallel=parallel)


    def get_fermi_level(self):
        if self.fermi_input:
            return self.inputfermilevel
        self.stop()
        try:
            p = os.popen('grep Fermi '+self.log+'|tail -1', 'r')
            efermi = float(p.readline().split()[-2])
            p.close()
        except:
            raise RuntimeError, 'get_fermi_level called before DFT calculation was run'
        return efermi


    def calc_pdos(self,
        Emin = None,
        Emax = None,
        DeltaE = None,
        nscf = False,
        tetrahedra = False,
        slab = False,
        kpts = None,
        kptshift = None,
        nbands = None,
        ngauss = None,
        sigma = None,
        nscf_fermilevel=False,
        add_higher_channels=False,
        get_overlap_integrals=False):
        """
        Calculate (projected) density of states.
        - Emin,Emax,DeltaE define the energy window.
        - nscf=True will cause a non-selfconsistent calculation to be performed
          on top of a previous converged scf calculation, with the advantage
          that more kpts and more nbands can be defined improving the quality/
          increasing the energy range of the DOS.
        - tetrahedra=True (in addition to nscf=True) means use tetrahedron
          (i.e. smearing-free) method for DOS
        - slab=True: use triangle method insead of tetrahedron method
          (for 2D system perp. to z-direction)
        - sigma != None sets/overrides the smearing to calculate the DOS
          (also overrides tetrahedron/triangle settings)
        - get_overlap_integrals=True: also return k-point- and band-resolved
          projections (which are summed up and smeared to obtain the PDOS)

        Returns an array containing the energy window,
        the DOS over the same range,
        and the PDOS as an array (index: atom number 0..n-1) of dictionaries.
        The dictionary keys are the angular momentum channels 's','p','d'...
        (or e.g. 'p,j=0.5', 'p,j=1.5' in the case of LS-coupling).
        Each dictionary contains an array of arrays of the total and
        m-resolved PDOS over the energy window.
        In case of spin-polarization, total up is followed by total down, by
        first m with spin up, etc...

        Quantum Espresso with the tetrahedron method for PDOS can be
        obtained here:
svn co --username anonymous http://qeforge.qe-forge.org/svn/q-e/branches/espresso-dynpy-beef
        """

        efermi = self.get_fermi_level()

        # run a nscf calculation with e.g. tetrahedra or more k-points etc.
        if nscf:
            if not hasattr(self, 'natoms'):
                self.atoms2species()
                self.natoms = len(self.atoms)
            self.writeinputfile(filename='pwnscf.inp',
                mode='nscf', usetetrahedra=tetrahedra, overridekpts=kpts,
                overridekptshift=kptshift, overridenbands=nbands,
                suppressforcecalc=True)
            self.run_espressox('pw.x', 'pwnscf.inp', 'pwnscf.log')
            if nscf_fermilevel:
                p = os.popen('grep Fermi '+self.localtmp+'/pwnscf.log|tail -1', 'r')
                efermi = float(p.readline().split()[-2])
                p.close()

        # remove old wave function projections
        os.system('rm -f '+self.scratch+'/*_wfc*')
        # create input for projwfc.x
        f = open(self.localtmp+'/pdos.inp', 'w')
        print >>f, '&PROJWFC\n  prefix=\'calc\',\n  outdir=\'.\','
        if Emin is not None:
            print >>f, '  Emin = '+num2str(Emin+efermi)+','
        if Emax is not None:
            print >>f, '  Emax = '+num2str(Emax+efermi)+','
        if DeltaE is not None:
            print >>f, '  DeltaE = '+num2str(DeltaE)+','
        if slab:
            print >>f, '  lslab = .true.,'
        if ngauss is not None:
            print >>f, '  ngauss = '+str(ngauss)+','
        if sigma is not None:
            print >>f, '  degauss = '+num2str(sigma/rydberg)+','
        print >>f, '/'
        f.close()
        # run projwfc.x
        self.run_espressox('projwfc.x', 'pdos.inp', 'pdos.log')

        # read in total density of states
        dos = np.loadtxt(self.scratch+'/calc.pdos_tot')
        if len(dos[0])>3:
            nspin = 2
            self.dos_total = [dos[:,1],dos[:,2]]
        else:
            nspin = 1
            self.dos_total = dos[:,1]
        self.dos_energies = dos[:,0] - efermi
        npoints = len(self.dos_energies)

        channels = {'s':0, 'p':1, 'd':2, 'f':3}
        # read in projections onto atomic orbitals
        self.pdos = [{} for i in range(self.natoms)]
        p = os.popen('ls '+self.scratch+'/calc.pdos_atm*')
        proj = p.readlines()
        p.close()
        proj.sort()
        for i,inp in enumerate(proj):
            inpfile = inp.strip()
            pdosinp = np.genfromtxt(inpfile)
            spl = inpfile.split('#')
            iatom = int(spl[1].split('(')[0])-1
            channel = spl[2].split('(')[1].rstrip(')').replace('_j',',j=')
            jpos = channel.find('j=')
            if jpos<0:
                #ncomponents = 2*l+1 +1  (latter for m summed up)
                ncomponents = (2*channels[channel[0]]+2) * nspin
            else:
                #ncomponents = 2*j+1 +1  (latter for m summed up)
                ncomponents = int(2.*float(channel[jpos+2:]))+2
            if not self.pdos[iatom].has_key(channel):
                self.pdos[iatom][channel] = np.zeros((ncomponents,npoints), np.float)
                first = True
            else:
                first = False
            if add_higher_channels or first:
                for j in range(ncomponents):
                    self.pdos[iatom][channel][j] += pdosinp[:,(j+1)]

        if get_overlap_integrals:
            return self.dos_energies, self.dos_total, self.pdos, self.__get_atomic_projections__()
        else:
            return self.dos_energies, self.dos_total, self.pdos


    def calc_bandstructure(self,
        kptpath,
        nbands = None,
        atomic_projections = False):
        """
        Calculate bandstructure along kptpath (= array of k-points).
        If nbands is not None, override number of bands set in calculator.
        If atomic_projections is True, calculate orbital character of
        each band at each k-point.

        Returns an array of energies.
        (if spin-polarized spin is first index;
        the next index enumerates the k-points)
        """

        efermi = self.get_fermi_level()

        # run a nscf calculation
        if not hasattr(self, 'natoms'):
            self.atoms2species()
            self.natoms = len(self.atoms)
        oldnoinv = self.noinv
        oldnosym = self.nosym
        self.noinv = True
        self.nosym = True
        self.writeinputfile(filename='pwnscf.inp',
            mode='nscf', overridekpts=kptpath,
            overridenbands=nbands, suppressforcecalc=True)
        self.noinv = oldnoinv
        self.nosym = oldnosym
        self.run_espressox('pw.x', 'pwnscf.inp', 'pwnscf.log')

        energies = self.get_eigenvalues(efermi=efermi)

        if not atomic_projections:
            return energies
        else:
            #run pdos calculation with (tiny) E-range
            #to trigger calculation of atomic_proj.xml

            # create input for projwfc.x
            f = open(self.localtmp+'/pdos.inp', 'w')
            print >>f, '&PROJWFC\n  prefix=\'calc\',\n  outdir=\'.\','
            print >>f, '  filpdos = \'projtmp\','
            print >>f, '  Emin = '+num2str(-0.3+efermi)+','
            print >>f, '  Emax = '+num2str(-0.2+efermi)+','
            print >>f, '  DeltaE = 0.1d0,'
            print >>f, '/'
            f.close()
            # run projwfc.x
            self.run_espressox('projwfc.x', 'pdos.inp', 'pdos.log')
            #remove unneeded pdos files containing only a tiny E-range of two points
            os.system('rm -f '+self.scratch+'/projtmp*')

            return energies, self.__get_atomic_projections__()


    def __get_atomic_projections__(self):
        f = open(self.scratch+'/calc.save/atomic_proj.xml', 'r')
        p = os.popen('grep -n Giannozzi '+self.localtmp+'/pdos.log|tail -1','r')
        n = p.readline().split()[0].strip(':').strip()
        p.close()
        p = os.popen('tail -n +'+n+' '+self.localtmp+'/pdos.log|grep "state #"', 'r')
        #identify states from projwfc.x's stdout
        states = []
        for x in p.readlines():
            y = x.split('atom')[1]
            iatom = int(y.split()[0])-1
            z = y.replace(')\n','').split('=')
            if y.find('m_j')<0:
                l = int(z[1].replace('m',''))
                m = int(z[2])
                states.append([iatom,l,m])
            else:
                j = float(z[1].replace('l',''))
                l = int(z[2].replace('m_j',''))
                mj = float(z[3])
                states.append([iatom,j,l,mj])
        p.close()

        #read in projections from atomic_proj.xml
        a = f.readline()
        while a.find('<NUMBER_OF_B')<0:
            a = f.readline()
        nbnd = int(f.readline().strip())
        a = f.readline()
        while a.find('<NUMBER_OF_K')<0:
            a = f.readline()
        nkp = int(f.readline().strip())
        a = f.readline()
        while a.find('<NUMBER_OF_S')<0:
            a = f.readline()
        spinpol = int(f.readline().strip())==2

        if spinpol:
            proj1 = []
            proj2 = []
            proj = proj1
        else:
            proj = []

        while a.find('<ATM')<0 and a!='':
            a = f.readline()
        if a=='':
            raise RuntimeError, 'no projections found'

        while True:
            while a.find('<ATM')<0 and a!='':
                if spinpol and a.find('<SP')>=0:
                    if a.find('N.1')>0:
                        proj = proj1
                    else:
                        proj = proj2
                a = f.readline()
            if a=='':
                break
            pr = np.empty(nbnd, np.complex)
            for i in range(nbnd):
                b = f.readline().split(',')
                pr[i] = float(b[0])+1j*float(b[1])
            proj.append(pr)
            a = f.readline()

        f.close()

        if spinpol:
            projections = np.array([proj1,proj2])
            return states, np.reshape(projections, (2,nkp,len(proj1)/nkp,nbnd))
        else:
            projections = np.array(proj)
            return states, np.reshape(projections, (nkp,len(proj)/nkp,nbnd))


    def get_eigenvalues(self, kpt=None, spin=None, efermi=None):
        self.stop()

        if self.spinpol:
            p = os.popen("grep eigenval1.xml "+self.scratch+"/calc.save/data-file.xml|tr '\"' ' '|awk '{print $(NF-1)}'", 'r')
            kptdirs1 = [x.strip() for x in p.readlines()]
            p.close()
            kptdirs1.sort()
            p = os.popen("grep eigenval2.xml "+self.scratch+"/calc.save/data-file.xml|tr '\"' ' '|awk '{print $(NF-1)}'", 'r')
            kptdirs2 = [x.strip() for x in p.readlines()]
            p.close()
            kptdirs2.sort()
            kptdirs = kptdirs1+kptdirs2
        else:
            p = os.popen("grep eigenval.xml "+self.scratch+"/calc.save/data-file.xml|tr '\"' ' '|awk '{print $(NF-1)}'", 'r')
            kptdirs = [x.strip() for x in p.readlines()]
            p.close()
            kptdirs.sort()

        nkp2 = len(kptdirs)/2
        if kpt is None: #get eigenvalues at all k-points
            if self.spinpol:
                if spin=='up' or spin==0:
                    kp = kptdirs[:nkp2]
                if spin=='down' or spin==1:
                    kp = kptdirs[nkp2:]
                else:
                    kp = kptdirs
            else:
                kp = kptdirs
        else:           #get eigenvalues at specific k-point
            if self.spinpol:
                if spin=='up' or spin==0:
                    kp = [kptdirs[kpt]]
                if spin=='down' or spin==1:
                    kp = [kptdirs[kpt+nkp2]]
                else:
                    kp = [kptdirs[kpt],kptdirs[kpt+nkp]]
            else:
                kp = [kptdirs[kpt]]

        if efermi is None:
            ef = 0.
        else:
            ef = efermi

        eig = []
        for k in kp:
            f = open(self.scratch+'/calc.save/'+k, 'r')
            a = f.readline()
            while a.upper().find('<EIG')<0:
                a = f.readline()
            nbnd = int(a.split('"')[-2])
            eig.append(hartree*np.fromfile(f, dtype=float, count=nbnd, sep=' ') - ef)
            f.close()

        spinall = spin not in ('up','down',0,1)
        if kpt is not None and spinall:
            return np.array(eig[0])
        elif kpt is None and spinall and self.spinpol:
            return np.reshape(np.array(eig), (2,nkp2,nbnd))
        else:
            return np.array(eig)



    def read_3d_grid(self, stream, log):
        f = open(self.localtmp+'/'+log, 'a')
        x = stream.readline()
        while x!='' and x[:11]!='DATAGRID_3D':
            f.write(x)
            x = stream.readline()
        if x=='':
            raise RuntimeError, 'error reading 3D data grid'
        f.write(x)
        nx, ny, nz = [int(y) for y in stream.readline().split()]
        origin = np.array([float(y) for y in stream.readline().split()])
        cell = np.empty((3,3), np.float)
        for i in range(3):
            cell[i][:] = [float(y) for y in stream.readline().split()]
        data = np.reshape(np.fromfile(stream, count=nx*ny*nz, sep=' '),
            (nx,ny,nz), order='F')

        x = stream.readline()
        while x!='':
            f.write(x)
            x = stream.readline()

        f.close()
        return (origin,cell,data)


    def read_2d_grid(self, stream, log):
        f = open(self.localtmp+'/'+log, 'a')
        x = stream.readline()
        while x!='' and x[:11]!='DATAGRID_2D':
            f.write(x)
            x = stream.readline()
        if x=='':
            raise RuntimeError, 'error reading 2D data grid'
        f.write(x)
        nx, ny = [int(y) for y in stream.readline().split()]
        origin = np.array([float(y) for y in stream.readline().split()])
        cell = np.empty((3,3), np.float)
        for i in range(3):
            cell[i][:] = [float(y) for y in stream.readline().split()]
        data = np.reshape(np.fromfile(stream, count=nx*ny, sep=' '),
            (nx,ny), order='F')

        x = stream.readline()
        while x!='':
            f.write(x)
            x = stream.readline()

        f.close()
        return (origin,cell,data)


    def extract_charge_density(self, spin='both'):
        """
        Obtains the charge density as a numpy array after a DFT calculation.
        Returns (origin,cell,density).
        """
        if spin=='both' or spin==0:
            s = 0
        elif spin=='up' or spin==1:
            s = 1
        elif spin=='down' or spin==2:
            s = 2
        else:
            raise ValueError, 'unknown spin component'

        p = self.run_ppx('charge.inp',
            inputpp=[['plot_num',0],['spin_component',s]],
            piperead=True, parallel=False)
        origin,cell,data = self.read_3d_grid(p, 'charge.log')
        p.close()
        return (origin,cell,data)

    def xsf_charge_density(self, xsf, spin='both'):
        """
        Writes the charge density from a DFT calculation
        to an input file for xcrysden.
        """
        if spin=='both' or spin==0:
            s = 0
        elif spin=='up' or spin==1:
            s = 1
        elif spin=='down' or spin==2:
            s = 2
        else:
            raise ValueError, 'unknown spin component'

        self.run_ppx('charge.inp',
            inputpp=[['plot_num',0],['spin_component',s]],
            plot=[['fileout',self.topath(xsf)]],
            parallel=False, log='charge.log')


    def extract_total_potential(self, spin='both'):
        """
        Obtains the total potential as a numpy array after a DFT calculation.
        Returns (origin,cell,potential).
        """
        if spin=='both' or spin==0:
            s = 0
        elif spin=='up' or spin==1:
            s = 1
        elif spin=='down' or spin==2:
            s = 2
        else:
            raise ValueError, 'unknown spin component'

        p = self.run_ppx('totalpot.inp',
            inputpp=[['plot_num',1],['spin_component',s]],
            piperead=True, parallel=False)
        origin,cell,data = self.read_3d_grid(p, 'totalpot.log')
        p.close()
        return (origin,cell,data*rydberg)

    def xsf_total_potential(self, xsf, spin='both'):
        """
        Writes the total potential from a DFT calculation
        to an input file for xcrysden.
        """
        if spin=='both' or spin==0:
            s = 0
        elif spin=='up' or spin==1:
            s = 1
        elif spin=='down' or spin==2:
            s = 2
        else:
            raise ValueError, 'unknown spin component'

        self.run_ppx('totalpot.inp',
            inputpp=[['plot_num',1],['spin_component',s]],
            plot=[['fileout',self.topath(xsf)]],
            parallel=False, log='totalpot.log')


    def extract_local_ionic_potential(self):
        """
        Obtains the local ionic potential as a numpy array after a DFT calculation.
        Returns (origin,cell,potential).
        """
        p = self.run_ppx('vbare.inp',
            inputpp=[['plot_num',2]],
            piperead=True, parallel=False)
        origin,cell,data = self.read_3d_grid(p, 'vbare.log')
        p.close()
        return (origin,cell,data*rydberg)

    def xsf_local_ionic_potential(self, xsf):
        """
        Writes the local ionic potential from a DFT calculation
        to an input file for xcrysden.
        """
        self.run_ppx('vbare.inp',
            inputpp=[['plot_num',2]],
            plot=[['fileout',self.topath(xsf)]],
            parallel=False, log='vbare.log')


    def extract_local_dos_at_efermi(self):
        """
        Obtains the local DOS at the Fermi level as a numpy array after a DFT calculation.
        Returns (origin,cell,ldos).
        """
        p = self.run_ppx('ldosef.inp',
            inputpp=[['plot_num',3]],
            piperead=True, parallel=False)
        origin,cell,data = self.read_3d_grid(p, 'ldosef.log')
        p.close()
        return (origin,cell,data)

    def xsf_local_dos_at_efermi(self, xsf):
        """
        Writes the local DOS at the Fermi level from a DFT calculation
        to an input file for xcrysden.
        """
        self.run_ppx('ldosef.inp',
            inputpp=[['plot_num',3]],
            plot=[['fileout',self.topath(xsf)]],
            parallel=False, log='ldosef.log')


    def extract_local_entropy_density(self):
        """
        Obtains the local entropy density as a numpy array after a DFT calculation.
        Returns (origin,cell,density).
        """
        p = self.run_ppx('lentr.inp',
            inputpp=[['plot_num',4]],
            piperead=True, parallel=False)
        origin,cell,data = self.read_3d_grid(p, 'lentr.log')
        p.close()
        return (origin,cell,data)

    def xsf_local_entropy_density(self, xsf):
        """
        Writes the local entropy density from a DFT calculation
        to an input file for xcrysden.
        """
        self.run_ppx('lentr.inp',
            inputpp=[['plot_num',4]],
            plot=[['fileout',self.topath(xsf)]],
            parallel=False, log='lentr.log')


    def extract_stm_data(self, bias):
        """
        Obtains STM data as a numpy array after a DFT calculation.
        Returns (origin,cell,stmdata).
        """
        p = self.run_ppx('stm.inp',
            inputpp=[['plot_num',5],['sample_bias',bias/rydberg]],
            piperead=True, parallel=False)
        origin,cell,data = self.read_3d_grid(p, 'stm.log')
        p.close()
        return (origin,cell,data)

    def xsf_stm_data(self, xsf, bias):
        """
        Writes STM data from a DFT calculation
        to an input file for xcrysden.
        """
        self.run_ppx('stm.inp',
            inputpp=[['plot_num',5],['sample_bias',bias/rydberg]],
            plot=[['fileout',self.topath(xsf)]],
            parallel=False, log='stm.log')


    def extract_magnetization_density(self):
        """
        Obtains the magnetization density as a numpy array after a DFT calculation.
        Returns (origin,cell,density).
        """
        p = self.run_ppx('magdens.inp',
            inputpp=[['plot_num',6]],
            piperead=True, parallel=False)
        origin,cell,data = self.read_3d_grid(p, 'magdens.log')
        p.close()
        return (origin,cell,data)

    def xsf_magnetization_density(self, xsf):
        """
        Writes the magnetization density from a DFT calculation
        to an input file for xcrysden.
        """
        self.run_ppx('magdens.inp',
            inputpp=[['plot_num',6]],
            plot=[['fileout',self.topath(xsf)]],
            parallel=False, log='magdens.log')


    def extract_wavefunction_density(self, band, kpoint=0, spin='up',
        gamma_with_sign=False):
        """
        Obtains the amplitude of a given wave function as a numpy array after a DFT calculation.
        Returns (origin,cell,amplitude).
        """
        if spin=='up' or spin==1:
            s = 0
        elif spin=='down' or spin==2:
            s = 1
        elif spin=='charge' or spin==0:
            s = 0
        elif spin=='x':
            s = 1
        elif spin=='y':
            s = 2
        elif spin=='z':
            s = 3
        else:
            raise ValueError, 'unknown spin component'
        if self.spinpol:
            p = os.popen('grep "number of k points=" '+self.log+'|tail -1|tr \'=\' \' \'', 'r')
            nkp = int(p.readline().split()[4])
            p.close()
            kp = kpoint+nkp/2*s
        else:
            kp = kpoint
        inputpp = [['plot_num',7],['kpoint',kp],['kband',band]]
        if gamma_with_sign:
            inputpp.append(['lsign','.true.'])
        if self.noncollinear:
            inputpp.append(['spin_component',s])
        p = self.run_ppx('wfdens.inp',
            inputpp=inputpp,
            piperead=True, parallel=True)
        origin,cell,data = self.read_3d_grid(p, 'wfdens.log')
        p.close()
        return (origin,cell,data)

    def xsf_wavefunction_density(self, xsf, band, kpoint=0, spin='up',
        gamma_with_sign=False):
        """
        Writes the amplitude of a given wave function from a DFT calculation
        to an input file for xcrysden.
        """
        if spin=='up' or spin==1:
            s = 0
        elif spin=='down' or spin==2:
            s = 1
        elif spin=='charge' or spin==0:
            s = 0
        elif spin=='x':
            s = 1
        elif spin=='y':
            s = 2
        elif spin=='z':
            s = 3
        else:
            raise ValueError, 'unknown spin component'
        if self.spinpol:
            p = os.popen('grep "number of k points=" '+self.log+'|tail -1|tr \'=\' \' \'', 'r')
            nkp = int(p.readline().split()[4])
            p.close()
            kp = kpoint+nkp/2*s
        else:
            kp = kpoint
        inputpp = [['plot_num',7],['kpoint',kp],['kband',band]]
        if gamma_with_sign:
            inputpp.append(['lsign','.true.'])
        if self.noncollinear:
            inputpp.append(['spin_component',s])
        self.run_ppx('wfdens.inp',
            inputpp=inputpp,
            plot=[['fileout',self.topath(xsf)]],
            parallel=True, log='wfdens.log')


    def extract_electron_localization_function(self):
        """
        Obtains the ELF as a numpy array after a DFT calculation.
        Returns (origin,cell,elf).
        """
        p = self.run_ppx('elf.inp',
            inputpp=[['plot_num',8]],
            piperead=True, parallel=False)
        origin,cell,data = self.read_3d_grid(p, 'elf.log')
        p.close()
        return (origin,cell,data)

    def xsf_electron_localization_function(self, xsf):
        """
        Writes the ELF from a DFT calculation
        to an input file for xcrysden.
        """
        self.run_ppx('elf.inp',
            inputpp=[['plot_num',8]],
            plot=[['fileout',self.topath(xsf)]],
            parallel=False, log='elf.log')


    def extract_density_minus_atomic(self):
        """
        Obtains the charge density minus atomic charges as a numpy array after a DFT calculation.
        Returns (origin,cell,density).
        """
        p = self.run_ppx('dens_wo_atm.inp',
            inputpp=[['plot_num',9]],
            piperead=True, parallel=False)
        origin,cell,data = self.read_3d_grid(p, 'dens_wo_atm.log')
        p.close()
        return (origin,cell,data)

    def xsf_density_minus_atomic(self, xsf):
        """
        Writes the charge density minus atomic charges from a DFT calculation
        to an input file for xcrysden.
        """
        self.run_ppx('dens_wo_atm.inp',
            inputpp=[['plot_num',9]],
            plot=[['fileout',self.topath(xsf)]],
            parallel=False, log='dens_wo_atm.log')


    def extract_int_local_dos(self, spin='both', emin=None, emax=None):
        """
        Obtains the integrated ldos as a numpy array after a DFT calculation.
        Returns (origin,cell,ldos).
        """
        if spin=='both' or spin==0:
            s = 0
        elif spin=='up' or spin==1:
            s = 1
        elif spin=='down' or spin==2:
            s = 2
        else:
            raise ValueError, 'unknown spin component'

        inputpp=[['plot_num',10],['spin_component',s]]
        efermi = self.get_fermi_level()
        if emin is not None:
            inputpp.append(['emin',emin-efermi])
        if emax is not None:
            inputpp.append(['emax',emax-efermi])

        p = self.run_ppx('ildos.inp',
            inputpp=inputpp,
            piperead=True, parallel=False)
        origin,cell,data = self.read_3d_grid(p, 'ildos.log')
        p.close()
        return (origin,cell,data)

    def xsf_int_local_dos(self, xsf, spin='both', emin=None, emax=None):
        """
        Writes the integrated ldos from a DFT calculation
        to an input file for xcrysden.
        """
        if spin=='both' or spin==0:
            s = 0
        elif spin=='up' or spin==1:
            s = 1
        elif spin=='down' or spin==2:
            s = 2
        else:
            raise ValueError, 'unknown spin component'

        inputpp=[['plot_num',10],['spin_component',s]]
        efermi = self.get_fermi_level()
        if emin is not None:
            inputpp.append(['emin',emin-efermi])
        if emax is not None:
            inputpp.append(['emax',emax-efermi])

        self.run_ppx('ildos.inp',
            inputpp=inputpp,
            plot=[['fileout',self.topath(xsf)]],
            parallel=False, log='ildos.log')


    def extract_ionic_and_hartree_potential(self):
        """
        Obtains the sum of ionic and Hartree potential as a numpy array after a DFT calculation.
        Returns (origin,cell,potential).
        """
        p = self.run_ppx('potih.inp',
            inputpp=[['plot_num',11]],
            piperead=True, parallel=False)
        origin,cell,data = self.read_3d_grid(p, 'potih.log')
        p.close()
        return (origin,cell,data*rydberg)

    def xsf_ionic_and_hartree_potential(self, xsf):
        """
        Writes the sum of ionic and Hartree potential from a DFT calculation
        to an input file for xcrysden.
        """
        self.run_ppx('potih.inp',
            inputpp=[['plot_num',11]],
            plot=[['fileout',self.topath(xsf)]],
            parallel=False, log='potih.log')


    def extract_sawtooth_potential(self):
        """
        Obtains the saw tooth potential as a numpy array after a DFT calculation.
        Returns (origin,cell,potential).
        """
        p = self.run_ppx('sawtooth.inp',
            inputpp=[['plot_num',12]],
            piperead=True, parallel=False)
        origin,cell,data = self.read_3d_grid(p, 'sawtooth.log')
        p.close()
        return (origin,cell,data*rydberg)

    def xsf_sawtooth_potential(self, xsf):
        """
        Writes the saw tooth potential from a DFT calculation
        to an input file for xcrysden.
        """
        self.run_ppx('sawtooth.inp',
            inputpp=[['plot_num',12]],
            plot=[['fileout',self.topath(xsf)]],
            parallel=False, log='sawtooth.log')


    def extract_noncollinear_magnetization(self, spin='all'):
        """
        Obtains the non-collinear magnetization as a numpy array after a DFT calculation.
        Returns (origin,cell,magnetization).
        """
        if spin=='all' or spin=='charge' or spin==0:
            s = 0
        elif spin=='x':
            s = 1
        elif spin=='y':
            s = 2
        elif spin=='z':
            s = 3
        else:
            raise ValueError, 'unknown spin component'
        p = self.run_ppx('noncollmag.inp',
            inputpp=[['plot_num',13],['spin_component',s]],
            piperead=True, parallel=False)
        origin,cell,data = self.read_3d_grid(p, 'noncollmag.log')
        p.close()
        return (origin,cell,data)

    def xsf_noncollinear_magnetization(self, xsf, spin='all'):
        """
        Writes the non-collinear magnetization as from a DFT calculation
        to an input file for xcrysden.
        """
        if spin=='all' or spin=='charge' or spin==0:
            s = 0
        elif spin=='x':
            s = 1
        elif spin=='y':
            s = 2
        elif spin=='z':
            s = 3
        else:
            raise ValueError, 'unknown spin component'
        self.run_ppx('noncollmag.inp',
            inputpp=[['plot_num',13],['spin_component',s]],
            plot=[['fileout',self.topath(xsf)]],
            parallel=False)


    def extract_ae_charge_density(self, spin='both'):
        """
        Obtains the all-electron (PAW) charge density as a numpy array after a DFT calculation.
        Returns (origin,cell,density)
        """
        if spin=='both' or spin==0:
            s = 0
        elif spin=='up' or spin==1:
            s = 1
        elif spin=='down' or spin==2:
            s = 2
        else:
            raise ValueError, 'unknown spin component'

        p = self.run_ppx('aecharge.inp',
            inputpp=[['plot_num',17],['spin_component',s]],
            piperead=True, parallel=False)
        origin,cell,data = self.read_3d_grid(p, 'aecharge.log')
        p.close()
        return (origin,cell,data)

    def xsf_ae_charge_density(self, xsf, spin='both'):
        """
        Writes the all-electron (PAW) charge density from a DFT calculation
        to an input file for xcrysden.
        """
        if spin=='both' or spin==0:
            s = 0
        elif spin=='up' or spin==1:
            s = 1
        elif spin=='down' or spin==2:
            s = 2
        else:
            raise ValueError, 'unknown spin component'

        self.run_ppx('aecharge.inp',
            inputpp=[['plot_num',17],['spin_component',s]],
            plot=[['fileout',self.topath(xsf)]],
            parallel=False, log='aecharge.log')


    def extract_noncollinear_xcmag(self):
        """
        Obtains the xc magnetic field for a non-collinear system as a numpy array after a DFT calculation.
        Returns (origin,cell,field).
        """
        p = self.run_ppx('ncxcmag.inp',
            inputpp=[['plot_num',18]],
            piperead=True, parallel=False)
        origin,cell,data = self.read_3d_grid(p, 'ncxcmag.log')
        p.close()
        return (origin,cell,data)

    def xsf_noncollinear_xcmag(self, xsf):
        """
        Writes the xc magnetic field for a non-collinear system from a DFT calculation
        to an input file for xcrysden.
        """
        self.run_ppx('ncxcmag.inp',
            inputpp=[['plot_num',18]],
            plot=[['fileout',self.topath(xsf)]],
            parallel=False, log='ncxcmag.log')


    def extract_reduced_density_gradient(self):
        """
        Obtains the reduced density gradient as a numpy array after a DFT calculation.
        Returns (origin,cell,gradient).
        """
        p = self.run_ppx('redgrad.inp',
            inputpp=[['plot_num',19]],
            piperead=True, parallel=False)
        origin,cell,data = self.read_3d_grid(p, 'redgrad.log')
        p.close()
        return (origin,cell,data)

    def xsf_reduced_density_gradient(self, xsf):
        """
        Writes the reduced density gradient from a DFT calculation
        to an input file for xcrysden.
        """
        self.run_ppx('redgrad.inp',
            inputpp=[['plot_num',19]],
            plot=[['fileout',self.topath(xsf)]],
            parallel=False, log='redgrad.log')


    def extract_middle_density_hessian_eig(self):
        """
        Obtains the middle Hessian eigenvalue as a numpy array after a DFT calculation.
        Returns (origin,cell,density).
        """
        p = self.run_ppx('mideig.inp',
            inputpp=[['plot_num',20]],
            piperead=True, parallel=False)
        origin,cell,data = self.read_3d_grid(p, 'mideig.log')
        p.close()
        return (origin,cell,data)

    def xsf_middle_density_hessian_eig(self, xsf):
        """
        Writes the middle Hessian eigenvalue from a DFT calculation
        to an input file for xcrysden.
        """
        self.run_ppx('mideig.inp',
            inputpp=[['plot_num',20]],
            plot=[['fileout',self.topath(xsf)]],
            parallel=False, log='mideig.log')


    def find_max_empty_space(self, edir=3):
        """
        Assuming periodic boundary conditions, finds the largest
        continuous segment of free, unoccupied space and returns
        its midpoint in scaled coordinates (0 to 1) in the edir direction (default z).
        """
        position_array = self.atoms.get_scaled_positions()[..., edir - 1]  # 0-indexed direction
        position_array.sort()
        differences = np.diff(position_array)
        differences = np.append(differences, position_array[0] + 1 - position_array[-1])  # through the PBC
        max_diff_index = np.argmax(differences)
        if max_diff_index == len(position_array) - 1:
            return (position_array[0] + 1 + position_array[-1]) / 2. % 1  # should be < 1 in cell units
        else:
            return (position_array[max_diff_index] + position_array[max_diff_index + 1]) / 2.


    def get_work_function(self, pot_filename="pot.xsf", edir=3, plot=False):
        """
        Calculates the work function of a calculation by subtracting the electrostatic
        potential of the vacuum (from averaging the output of pp.x num_plot 11 in the z
        direction by default) from the Fermi energy.
        Values used for average.x come from the espresso example for work function for a surface
        """
        #TODO: Implement some sort of tuning for these parameters?
        if pot_filename[0] != '/':
            file = self.sdir + '/' + pot_filename
        else:
            file = pot_filename
        self.update(self.atoms)
        self.stop()
        if not os.path.exists(file):
            self.run_ppx('wf_pp.in', log='wf_pp.log',
                inputpp=[('plot_num', 11), ('filplot', self.topath('pot.xsf'))],
                output_format=3, iflag=3, piperead=False, parallel=False)

        f = open(self.localtmp + '/avg.in', 'w')
        print >>f, '1'
        print >>f, self.sdir + "/" + pot_filename
        print >>f, '1.D0'
        print >>f, '1440'
        print >>f, str(edir)
        print >>f, '3.835000000'
        print >>f, ''
        f.close()
        os.system('cp ' + self.localtmp + '/avg.in ' + self.scratch)
        os.system('cd ' + self.scratch + ' ; ' + 'average.x < avg.in >>' + self.localtmp + '/avg.out')

        # Pick a good place to sample vacuum level
        cell_length = self.atoms.cell[edir - 1][edir - 1] / bohr
        vacuum_pos = self.find_max_empty_space(edir) * cell_length
        avg_out = open(self.localtmp + '/avg.out', 'r')
        record = False
        average_data = []
        lines = list(avg_out)
        for line in lines:
            if len(line.split()) == 3 and line.split()[0] == "0.000000000":
                record = True
            elif len(line.split()) == 0:
                record = False
            if record == True:
                average_data.append([float(i) for i in line.split()])
        # [1] is planar average [2] is macroscopic average
        vacuum_energy = average_data[np.abs(np.array(average_data)[..., 0] - vacuum_pos).argmin()][1]  

        # Get the latest Fermi energy
        fermi_data = os.popen('grep -n "Fermi" ' + self.log + ' | tail -1', 'r')
        fermi_energy = float(fermi_data.readline().split()[-2])
        fermi_data.close()

        # if there's a dipole, we need to return 2 work functions - one for either direction away from the slab
        if self.dipole['status']:
            eopreg = 0.025
            if self.dipole.has_key('eopreg'):
                eopreg = self.dipole['eopreg']
<<<<<<< HEAD
            # we use cell_length*eopreg*2.5 here since the work functions seem to converge at that distance rather than *1 or *2
            vac_pos1 = (vacuum_pos - cell_length*eopreg*2.5) % cell_length
            vac_pos2 = (vacuum_pos + cell_length*eopreg*2.5) % cell_length
            vac_index1 = np.abs(np.array(average_data)[..., 0] - vac_pos1).argmin()
            vac_index1 = np.abs(np.array(average_data)[..., 0] - vac_pos2).argmin()
            vacuum_energy1 = average_data[vac_index1][1]
            vacuum_energy2 = average_data[vac_index2][1]
=======
            # we use cell_length*eopreg*3 here since the work functions seem to converge at that distance rather than *1 or *2
            vacuum_energy1 = average_data[np.abs(np.array(average_data)[..., 0] - vacuum_pos + cell_length*eopreg*3).argmin()][2]
            vacuum_energy2 = average_data[np.abs(np.array(average_data)[..., 0] - vacuum_pos - cell_length*eopreg*3).argmin()][2]
>>>>>>> c0589271
            wf = [vacuum_energy1 * rydberg - fermi_energy, vacuum_energy2 * rydberg - fermi_energy]
        else:
            wf = vacuum_energy * rydberg - fermi_energy

        if plot:
            import matplotlib.pyplot as plt
            fig = plt.figure(1)
            x= np.array(average_data)[:,0]
            y = np.array(average_data)[:,1]*rydberg
            plt.plot(x,y, label='potential energy')

            plt.plot([0, x[-1]], [fermi_energy, fermi_energy], label='Fermi level')

            plt.plot([average_data[vac_pos1][0], average_data[vac_pos1][0]], [fermi_energy, vacuum_energy1*rydberg ], ':r')
            plt.text(average_data[vac_pos1][0]-0.16*cell_length, (fermi_energy+ vacuum_energy1*rydberg) / 2, '$\phi_1$ = %.2f eV' % (wf[0]), va='center')

            plt.plot([average_data[vac_pos2][0], average_data[vac_pos2][0]], [fermi_energy, vacuum_energy2*rydberg ], ':r')
            plt.text(average_data[vac_pos2][0]+0.02*cell_length, (fermi_energy+ vacuum_energy2*rydberg) / 2, '$\phi_2$ = %.2f eV' % (wf[1]), va='center')
            plt.xlabel('$z$, bohr')
            plt.ylabel('Potential energy, eV')
            plt.legend(loc=4)
            fig.savefig('potential.png')

        return wf


    def generate_dummy_data(self):
        """
        Generate calc.save/data-file.xml, with non-sense electronic dispersion
        data (1-kpoint and 1 unconverged band), to be able to extract
        charge-density-only-dependent output data in case only the charge-density
        was stored.
        """
        convsave = self.convergence.copy()
        occupationssave = self.occupations
        self.occupations = 'fixed'
        #avoid espresso performing diagonalization
        self.convergence = {'maxsteps':-1,
                            'diag':'cg',
                            'diago_cg_max_iter':-1,
                            'energy':1e80}
        if not hasattr(self, 'natoms'):
            self.atoms2species()
            self.natoms = len(self.atoms)
        self.writeinputfile(filename='nonsense.inp',
                            mode='nscf', overridekpts=(1,1,1),
                            overridekptshift=(0,0,0), overridenbands=1,
                            suppressforcecalc=True)
        self.run_espressox('pw.x', 'nonsense.inp', 'nonsense.log', parallel=False)
        self.occupations = occupationssave
        del self.convergence
        self.convergence = convsave


    def get_world(self):
        from worldstub import world
        return world(site.nprocs)


    def get_number_of_scf_steps(self, all=False):
        """Get number of steps for convered scf. Returns an array.
        Option 'all' gives all numbers of steps in log,
        not only for the latest scf."""
        if all:
            tail = 'tail'
        else:
            tail = 'tail -1'
        p = os.popen('grep "convergence has been achieved in" '+self.log+' | '+tail, 'r')
        s = p.readlines()
        p.close()
        if not all:
            assert len(s) < 2
        if len(s) == 0:
            return None
        else:
            out = []
            for s_ in s:
                tmp = s_.split('in')
                out.append(int(tmp[-1].split('iterations')[0]))
            return out


    def get_number_of_bfgs_steps(self):
        """Get total number of internal BFGS steps."""
        p = os.popen('grep "bfgs converged in" '+self.log+' | tail -1', 'r')
        s = p.readlines()
        p.close()
        assert len(s) < 2
        if len(s) == 0:
            return None
        else:
            tmp = s[0].split('and')
            return int(tmp[-1].split('bfgs')[0])

    def get_forces(self, atoms):
        self.update(atoms)
        if self.newforcearray:
            return self.forces.copy()
        else:
            return self.forces<|MERGE_RESOLUTION|>--- conflicted
+++ resolved
@@ -3252,7 +3252,6 @@
             eopreg = 0.025
             if self.dipole.has_key('eopreg'):
                 eopreg = self.dipole['eopreg']
-<<<<<<< HEAD
             # we use cell_length*eopreg*2.5 here since the work functions seem to converge at that distance rather than *1 or *2
             vac_pos1 = (vacuum_pos - cell_length*eopreg*2.5) % cell_length
             vac_pos2 = (vacuum_pos + cell_length*eopreg*2.5) % cell_length
@@ -3260,11 +3259,6 @@
             vac_index1 = np.abs(np.array(average_data)[..., 0] - vac_pos2).argmin()
             vacuum_energy1 = average_data[vac_index1][1]
             vacuum_energy2 = average_data[vac_index2][1]
-=======
-            # we use cell_length*eopreg*3 here since the work functions seem to converge at that distance rather than *1 or *2
-            vacuum_energy1 = average_data[np.abs(np.array(average_data)[..., 0] - vacuum_pos + cell_length*eopreg*3).argmin()][2]
-            vacuum_energy2 = average_data[np.abs(np.array(average_data)[..., 0] - vacuum_pos - cell_length*eopreg*3).argmin()][2]
->>>>>>> c0589271
             wf = [vacuum_energy1 * rydberg - fermi_energy, vacuum_energy2 * rydberg - fermi_energy]
         else:
             wf = vacuum_energy * rydberg - fermi_energy
