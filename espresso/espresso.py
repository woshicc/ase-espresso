--- conflicted
+++ resolved
@@ -9,11 +9,6 @@
 #****************************************************************************
 
 from __future__ import print_function, absolute_import
-<<<<<<< HEAD
-
-__version__ = '0.1.2'
-=======
->>>>>>> 95b8788f
 
 import os
 import atexit
@@ -1079,96 +1074,6 @@
                     U_alphai = spec.U_alpha
                     print('  Hubbard_alpha('+str(i+1)+')='+num2str(U_alphai)+',', file=finp)
 
-<<<<<<< HEAD
-        if self.nqx1 is not None:
-            print('  nqx1=%d,' % self.nqx1, file=finp)
-        if self.nqx2 is not None:
-            print('  nqx2=%d,' % self.nqx2, file=finp)
-        if self.nqx3 is not None:
-            print('  nqx3=%d,' % self.nqx3, file=finp)
-
-        if self.exx_fraction is not None:
-            print('  exx_fraction='+num2str(self.exx_fraction)+',', file=finp)
-        if self.screening_parameter is not None:
-            print('  screening_parameter='+num2str(self.screening_parameter)+',', file=finp)
-        if self.exxdiv_treatment is not None:
-            print('  exxdiv_treatment=\''+self.exxdiv_treatment+'\',', file=finp)
-        if self.ecutvcut is not None:
-            print('  ecutvcut='+num2str(self.ecutvcut)+',', file=finp)
-
-        if self.nosym:
-            print('  nosym=.true.,', file=finp)
-        if self.noinv:
-            print('  noinv=.true.,', file=finp)
-        if self.nosym_evc:
-            print('  nosym_evc=.true.,', file=finp)
-        if self.no_t_rev:
-            print('  no_t_rev=.true.,', file=finp)
-        if self.fft_grid is not None:  #RK
-            print('  nr1=%d,' % self.fft_grid[0], file=finp)
-            print('  nr2=%d,' % self.fft_grid[1], file=finp)
-            print('  nr3=%d,' % self.fft_grid[2], file=finp)
-
-        # automatically generated parameters
-        if self.ecutfock is not None:
-            print('  ecutfock='+num2str(self.ecutfock)+',', file=finp)
-        if self.force_symmorphic is not None:
-            print('  force_symmorphic='+bool2str(self.force_symmorphic)+',', file=finp)
-        if self.use_all_frac is not None:
-            print('  use_all_frac='+bool2str(self.use_all_frac)+',', file=finp)
-        if self.one_atom_occupations is not None:
-            print('  one_atom_occupations='+bool2str(self.one_atom_occupations)+',', file=finp)
-        if self.starting_spin_angle is not None:
-            print('  starting_spin_angle='+bool2str(self.starting_spin_angle)+',', file=finp)
-        if self.degauss is not None:
-            print('  degauss='+num2str(self.degauss)+',', file=finp)
-        if self.nspin is not None:
-            print('  nspin='+str(self.nspin)+',', file=finp)
-        if self.ecfixed is not None:
-            print('  ecfixed='+num2str(self.ecfixed)+',', file=finp)
-        if self.qcutz is not None:
-            print('  qcutz='+num2str(self.qcutz)+',', file=finp)
-        if self.q2sigma is not None:
-            print('  q2sigma='+num2str(self.q2sigma)+',', file=finp)
-        if self.x_gamma_extrapolation is not None:
-            print('  x_gamma_extrapolation='+bool2str(self.x_gamma_extrapolation)+',', file=finp)
-        if self.lda_plus_u is not None:
-            print('  lda_plus_u='+bool2str(self.lda_plus_u)+',', file=finp)
-        if self.lda_plus_u_kind is not None:
-            print('  lda_plus_u_kind='+str(self.lda_plus_u_kind)+',', file=finp)
-        if self.edir is not None:
-            print('  edir='+str(self.edir)+',', file=finp)
-        if self.emaxpos is not None:
-            print('  emaxpos='+num2str(self.emaxpos)+',', file=finp)
-        if self.eopreg is not None:
-            print('  eopreg='+num2str(self.eopreg)+',', file=finp)
-        if self.eamp is not None:
-            print('  eamp='+num2str(self.eamp)+',', file=finp)
-        if self.clambda is not None:
-            print('  lambda='+num2str(self.clambda)+',', file=finp)
-        if self.report is not None:
-            print('  report='+str(self.report)+',', file=finp)
-        if self.lspinorb is not None:
-            print('  lspinorb='+bool2str(self.lspinorb)+',', file=finp)
-        if self.esm_w is not None:
-            print('  esm_w='+num2str(self.esm_w)+',', file=finp)
-        if self.esm_efield is not None:
-            print('  esm_efield='+num2str(self.esm_efield)+',', file=finp)
-        if self.esm_nfit is not None:
-            print('  esm_nfit='+str(self.esm_nfit)+',', file=finp)
-        if self.london is not None:
-            print('  london='+bool2str(self.london)+',', file=finp)
-        if self.london_s6 is not None:
-            print('  london_s6='+num2str(self.london_s6)+',', file=finp)
-        if self.london_rcut is not None:
-            print('  london_rcut='+num2str(self.london_rcut)+',', file=finp)
-        if self.xdm is not None:
-            print('  xdm='+bool2str(self.xdm)+',', file=finp)
-        if self.xdm_a1 is not None:
-            print('  xdm_a1='+num2str(self.xdm_a1)+',', file=finp)
-        if self.xdm_a2 is not None:
-            print('  xdm_a2='+num2str(self.xdm_a2)+',', file=finp)
-=======
         sys_int_attrs = ['nqx1', 'nqx2', 'nqx3', 'nspin', 'lda_plus_u_kind', 'edir', 'report',
                          'esm_nfit']
         for attr in sys_int_attrs:
@@ -1198,7 +1103,6 @@
             value = getattr(self, attr)
             if value is not None:
                 print('  {0:s}={1:s},'.format(attr, bool2str(value)), file=finp)
->>>>>>> 95b8788f
 
         if self.fft_grid is not None:  #RK
             print('  nr1=%d,' % self.fft_grid[0], file=finp)
@@ -1207,16 +1111,8 @@
 
         ### &ELECTRONS ###
         print('/\n&ELECTRONS', file=finp)
-<<<<<<< HEAD
-        try:
-            diag = self.convergence['diag']
-            print('  diagonalization=\''+diag+'\',', file=finp)
-        except:
-            pass
-=======
         if 'diag' in list(self.convergence.keys()):
             print("  diagonalization='{0:s}',".format(self.convergence['diag']), file=finp)
->>>>>>> 95b8788f
 
         if self.calcmode != 'hund':
             print('  conv_thr='+num2str(self.conv_thr)+',', file=finp)
@@ -1238,47 +1134,6 @@
         if self.startingwfc is not None and self.calcmode != 'hund':
             print('  startingwfc=\''+self.startingwfc+'\',', file=finp)
 
-<<<<<<< HEAD
-# automatically generated parameters
-        if self.electron_maxstep is not None:
-            print('  electron_maxstep='+str(self.electron_maxstep)+',', file=finp)
-        if self.scf_must_converge is not None:
-            print('  scf_must_converge='+bool2str(self.scf_must_converge)+',', file=finp)
-        if self.conv_thr is not None:
-            print('  conv_thr='+num2str(self.conv_thr)+',', file=finp)
-        if self.adaptive_thr is not None:
-            print('  adaptive_thr='+bool2str(self.adaptive_thr)+',', file=finp)
-        if self.conv_thr_init is not None:
-            print('  conv_thr_init='+num2str(self.conv_thr_init)+',', file=finp)
-        if self.conv_thr_multi is not None:
-            print('  conv_thr_multi='+num2str(self.conv_thr_multi)+',', file=finp)
-        if self.mixing_beta is not None:
-            print('  mixing_beta='+num2str(self.mixing_beta)+',', file=finp)
-        if self.mixing_ndim is not None:
-            print('  mixing_ndim='+str(self.mixing_ndim)+',', file=finp)
-        if self.mixing_fixed_ns is not None:
-            print('  mixing_fixed_ns='+str(self.mixing_fixed_ns)+',', file=finp)
-        if self.ortho_para is not None:
-            print('  ortho_para='+str(self.ortho_para)+',', file=finp)
-        if self.diago_thr_init is not None:
-            print('  diago_thr_init='+num2str(self.diago_thr_init)+',', file=finp)
-        if self.diago_cg_maxiter is not None:
-            print('  diago_cg_maxiter='+str(self.diago_cg_maxiter)+',', file=finp)
-        if self.diago_david_ndim is not None:
-            print('  diago_david_ndim='+str(self.diago_david_ndim)+',', file=finp)
-        if self.diago_full_acc is not None:
-            print('  diago_full_acc='+bool2str(self.diago_full_acc)+',', file=finp)
-        if self.efield is not None:
-            print('  efield='+num2str(self.efield)+',', file=finp)
-        if self.tqr is not None:
-            print('  tqr='+bool2str(self.tqr)+',', file=finp)
-
-
-
-        ### &IONS ###
-        if self.opt_algorithm == 'ase3' or not ionssec:
-            simpleconstr,otherconstr = [], []
-=======
         # automatically generated parameters
         el_int_attrs = ['electron_maxstep', 'mixing_ndim', 'mixing_fixed_ns', 'ortho_para',
                         'diago_cg_maxiter', 'diago_david_ndim']
@@ -1303,7 +1158,6 @@
         ### &IONS ###
         if self.opt_algorithm == 'ase3' or not ionssec:
             simpleconstr, otherconstr = [], []
->>>>>>> 95b8788f
         else:
             simpleconstr, otherconstr = convert_constraints(self.atoms)
 
@@ -1379,20 +1233,12 @@
         print('ATOMIC_SPECIES', file=finp)
         for species in self.species:   # PSP ORDERING FOLLOWS SPECIESINDEX
             spec = self.specdict[species]
-<<<<<<< HEAD
-            print(species, num2str(spec.mass), spec.s+'.UPF', file=finp)
-=======
             print(species, num2str(spec.mass), spec.s + '.UPF', file=finp)
->>>>>>> 95b8788f
 
         print('ATOMIC_POSITIONS {crystal}', file=finp)
         if len(simpleconstr) == 0:
             for species, pos in self.specprops:
-<<<<<<< HEAD
-                print('%-4s %21.15fd0 %21.15fd0 %21.15fd0' % (species,pos[0],pos[1],pos[2]), file=finp)
-=======
                 print('%-4s %21.15fd0 %21.15fd0 %21.15fd0' % (species, pos[0], pos[1], pos[2]), file=finp)
->>>>>>> 95b8788f
         else:
             for i, (species, pos) in enumerate(self.specprops):
                 print('%-4s %21.15fd0 %21.15fd0 %21.15fd0   %d  %d  %d' % (species,pos[0],pos[1],pos[2],simpleconstr[i][0],simpleconstr[i][1],simpleconstr[i][2]), file=finp)
@@ -1783,12 +1629,8 @@
             else:
                 os.system('cp '+self.localtmp+'/pw.inp '+self.scratch)
                 if self.calcmode != 'hund':
-<<<<<<< HEAD
-                    self.cinp, self.cout = os.popen2('cd '+self.scratch+' ; '+'pw.x -in pw.inp')
-=======
                     os.chdir(self.scratch)
                     self.cinp, self.cout = os.popen2('pw.x -in pw.inp')
->>>>>>> 95b8788f
                 else:
                     os.chdir(self.scratch)
                     subprocess.call('pw.x -in pw.inp >> ' + self.log, shell=True)
